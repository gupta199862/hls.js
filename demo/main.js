--- conflicted
+++ resolved
@@ -1,5 +1,3 @@
-<<<<<<< HEAD
-=======
 import {sortObject, copyTextToClipboard} from './demo-utils'
 
 const STORAGE_KEYS = {
@@ -7,12 +5,17 @@
   Hls_Config        : 'hlsjs:config'
 };
 
->>>>>>> 29ad34d0
 const testStreams = require('../tests/test-streams');
-
-<<<<<<< HEAD
 const defaultTestStreamUrl = testStreams['bbb'].url;
-=======
+const sourceURL = decodeURIComponent(getURLParam('src', defaultTestStreamUrl))
+
+let demoConfig = getURLParam('demoConfig', null)
+if (demoConfig) {
+  demoConfig = JSON.parse(atob(demoConfig))
+} else {
+  demoConfig = {}
+}
+
 const hlsjsDefaults = {
   debug: true,
   enableWorker: true
@@ -23,40 +26,10 @@
 let levelCapping = getDemoConfigPropOrDefault('levelCapping', -1);
 let limitMetrics = getDemoConfigPropOrDefault('limitMetrics', -1);
 let dumpfMP4 = getDemoConfigPropOrDefault('dumpfMP4', false);
->>>>>>> 29ad34d0
 
 let bufferingIdx = -1;
-
 let selectedTestStream = null;
-
-let lastSeekingIdx,
-  lastStartPosition,
-  lastDuration,
-  lastAudioTrackSwitchingIdx;
-
-let hls,
-    url,
-    events,
-    stats,
-    tracks,
-    fmp4Data,
-    enableStreaming = JSON.parse(getURLParam('enableStreaming', true));
-    autoRecoverError = JSON.parse(getURLParam('autoRecoverError', true)),
-    enableWorker = JSON.parse(getURLParam('enableWorker', true)),
-    levelCapping = JSON.parse(getURLParam('levelCapping', -1)),
-    defaultAudioCodec = getURLParam('defaultAudioCodec', undefined),
-    widevineLicenseUrl = getURLParam('widevineLicenseURL', undefined),
-    dumpfMP4 = getURLParam('dumpfMP4', false);
-
 let video = $('#video')[0];
-<<<<<<< HEAD
-
-video.volume = 0.05;
-
-$(document).ready(function() {
-
-  //console.log(testStreams)
-=======
 let startTime = Date.now()
 
 let lastSeekingIdx;
@@ -74,7 +47,6 @@
 
 $(document).ready(function() {
   setupConfigEditor();
->>>>>>> 29ad34d0
 
   Object.keys(testStreams).forEach((key) => {
     const stream = testStreams[key];
@@ -96,16 +68,8 @@
 
   $('#videoSize').change(function() {
     $('#video').width($('#videoSize').val());
-    $('#buffered_c').width($('#videoSize').val());
-  });
-
-  $('#PlaybackControl').hide();
-  $('#QualityLevelControl').hide();
-  $('#AudioTrackControl').hide();
-  $('#MetricsDisplay').hide();
-  $('#StatsDisplay').hide();
-  $('#metricsButtonWindow').toggle(windowSliding);
-  $('#metricsButtonFixed').toggle(!windowSliding);
+    $('#bufferedCanvas').width($('#videoSize').val());
+  });
 
   $('#enableStreaming').click(function() {
     enableStreaming = this.checked;
@@ -114,57 +78,47 @@
 
   $('#autoRecoverError').click(function() {
     autoRecoverError = this.checked;
-    updatePermalink();
-  });
-
-<<<<<<< HEAD
-  $('#enableWorker').click(function() {
-    enableWorker = this.checked;
-    updatePermalink();
-  });
-
-=======
->>>>>>> 29ad34d0
+    onDemoConfigChanged();
+  });
+
   $('#dumpfMP4').click(function() {
     dumpfMP4 = this.checked;
-    updatePermalink();
-  });
+    onDemoConfigChanged();
+  });
+
+  $('#limitMetrics').change(function() {
+    limitMetrics = this.value;
+    onDemoConfigChanged();
+  })
 
   $('#levelCapping').change(function() {
     levelCapping = this.value;
-    updatePermalink();
-  });
-
-<<<<<<< HEAD
-  $('#defaultAudioCodec').change(function() {
-    defaultAudioCodec = this.value;
-    updatePermalink();
-  });
-
-  $('#enableStreaming').prop( 'checked', enableStreaming );
-  $('#autoRecoverError').prop( 'checked', autoRecoverError );
-  $('#enableWorker').prop( 'checked', enableWorker );
-  $('#dumpfMP4').prop( 'checked', dumpfMP4 );
-  $('#levelCapping').val(levelCapping);
-  $('#defaultAudioCodec').val(defaultAudioCodec || 'undefined');
-  $('h2').append(' <a target=_blank href=https://github.com/video-dev/hls.js/releases/tag/v' + Hls.version + '>v' + Hls.version + '</a>');
-=======
+    onDemoConfigChanged();
+  });
+
   $('#limitMetrics').val(limitMetrics);
   $('#enableStreaming').prop('checked', enableStreaming );
   $('#autoRecoverError').prop('checked', autoRecoverError );
   $('#dumpfMP4').prop('checked', dumpfMP4 );
   $('#levelCapping').val(levelCapping);
->>>>>>> 29ad34d0
-
+
+  $('h2').append('&nbsp;<a target=_blank href=https://github.com/video-dev/hls.js/releases/tag/v' + Hls.version + '>v' + Hls.version + '</a>');
   $('#currentVersion').html('Hls version:' + Hls.version);
 
-  $('#streamURL').val(decodeURIComponent(getURLParam('src', defaultTestStreamUrl)))
+  $('#streamURL').val(sourceURL)
+
+  video.volume = 0.05;
+
+  hideAllTabs();
+
+  $('#metricsButtonWindow').toggle(windowSliding);
+  $('#metricsButtonFixed').toggle(!windowSliding);
 
   loadSelectedStream();
 
 });
 
-function resetGlobals() {
+function setupGlobals() {
   window.events = events = {
     url    : url,
     t0     : performance.now(),
@@ -187,11 +141,9 @@
   window.onClickBufferedRange = onClickBufferedRange;
 
   window.updateLevelInfo = updateLevelInfo;
-  window.updatePermalink = updatePermalink;
+  window.onDemoConfigChanged = onDemoConfigChanged;
   window.createfMP4 = createfMP4;
   window.goToMetricsPermaLink = goToMetricsPermaLink;
-<<<<<<< HEAD
-=======
   window.toggleTab = toggleTab;
   window.applyConfigEditorValue = applyConfigEditorValue;
 }
@@ -219,58 +171,36 @@
   trimArray(events.video, x);
   trimArray(events.level, x);
   trimArray(events.bitrate, x);
->>>>>>> 29ad34d0
 }
 
 function loadSelectedStream() {
 
+  if (!Hls.isSupported()) {
+    handleUnsupported();
+    return;
+  }
+
   url = $('#streamURL').val()
 
+  setupGlobals();
   hideCanvas();
 
-  if(Hls.isSupported()) {
-
-    if(hls) {
-      hls.destroy();
-      if(hls.bufferTimer) {
-        clearInterval(hls.bufferTimer);
-        hls.bufferTimer = undefined;
-      }
-      hls = null;
-    }
-
-    if(!enableStreaming) {
-      $('#HlsStatus').text('Streaming disabled');
-      return;
-    }
-
-    $('#HlsStatus').text('loading ' + url);
-
-<<<<<<< HEAD
-    resetGlobals();
-
-    if (widevineLicenseUrl) {
-      widevineLicenseUrl = unescape(widevineLicenseUrl)
-    }
-
-    const hlsConfig = {
-      debug            : true,
-      enableWorker     : enableWorker,
-      defaultAudioCodec: defaultAudioCodec,
-      widevineLicenseUrl: widevineLicenseUrl
-    };
-
-    if (selectedTestStream && selectedTestStream.config) {
-      Object.assign(hlsConfig, selectedTestStream.config)
-      console.log('Using Hls.js config:', hlsConfig);
-    }
-
-    if (hlsConfig.widevineLicenseUrl) {
-      $('#widevineLicenseUrl').val(hlsConfig.widevineLicenseUrl);
-    }
-
-    widevineLicenseUrl = hlsConfig.widevineLicenseUrl = $('#widevineLicenseUrl').val();
-=======
+  if(hls) {
+    hls.destroy();
+    if(hls.bufferTimer) {
+      clearInterval(hls.bufferTimer);
+      hls.bufferTimer = undefined;
+    }
+    hls = null;
+  }
+
+  if(!enableStreaming) {
+    logStatus('Streaming disabled');
+    return;
+  }
+
+  logStatus('Loading ' + url);
+
 
   // Extending both a demo-specific config and the user config which can override all
   const hlsConfig = $.extend({}, hlsjsDefaults, getEditorValue({ parse: true }));
@@ -280,459 +210,477 @@
     $.extend(hlsConfig, selectedTestStream.config);
     updateConfigEditorValue(hlsConfig);
   }
->>>>>>> 29ad34d0
-
-    if (hlsConfig.widevineLicenseUrl) {
-      hlsConfig.emeEnabled = true;
-    }
-
-    updatePermalink();
-
-    window.hls = hls = new Hls(hlsConfig);
-
-    $('#HlsStatus').text('loading manifest and attaching video element...');
-
-    hls.loadSource(url);
-    hls.autoLevelCapping = levelCapping;
-    hls.attachMedia(video);
-
-    hls.on(Hls.Events.MEDIA_ATTACHED, function() {
-      $('#HlsStatus').text('MediaSource attached...');
-      bufferingIdx = -1;
-      events.video.push({
-        time: performance.now() - events.t0,
-        type: 'Media attached'
+
+  onDemoConfigChanged();
+  console.log('Using Hls.js config:', hlsConfig);
+
+  window.hls = hls = new Hls(hlsConfig);
+
+  logStatus('Loading manifest and attaching video element...');
+
+  hls.loadSource(url);
+  hls.autoLevelCapping = levelCapping;
+  hls.attachMedia(video);
+
+  hls.on(Hls.Events.MEDIA_ATTACHED, function() {
+    logStatus('Media element attached');
+    bufferingIdx = -1;
+    events.video.push({
+      time: performance.now() - events.t0,
+      type: 'Media attached'
+    });
+    trimEventHistory();
+  });
+
+  hls.on(Hls.Events.MEDIA_DETACHED, function() {
+    logStatus('Media element detached');
+    bufferingIdx = -1;
+    tracks = [];
+    events.video.push({
+      time: performance.now() - events.t0,
+      type: 'Media detached'
+    });
+    trimEventHistory();
+  });
+
+  hls.on(Hls.Events.FRAG_PARSING_INIT_SEGMENT, function(event, data) {
+    showCanvas();
+    var event = {
+      time: performance.now() - events.t0,
+      type: data.id + ' init segment'
+    };
+    events.video.push(event);
+    trimEventHistory();
+  });
+
+  hls.on(Hls.Events.FRAG_PARSING_METADATA, function(event, data) {
+    //console.log("Id3 samples ", data.samples);
+  });
+
+  hls.on(Hls.Events.LEVEL_SWITCHING, function(event, data) {
+    events.level.push({
+      time   : performance.now() - events.t0,
+      id     : data.level,
+      bitrate: Math.round(hls.levels[data.level].bitrate/1000)
+    });
+    trimEventHistory();
+    updateLevelInfo();
+  });
+
+  hls.on(Hls.Events.MANIFEST_PARSED, function(event, data) {
+    var event = {
+      type    : 'manifest',
+      name    : '',
+      start   : 0,
+      end     : data.levels.length,
+      time    : data.stats.trequest - events.t0,
+      latency : data.stats.tfirst - data.stats.trequest,
+      load    : data.stats.tload - data.stats.tfirst,
+      duration: data.stats.tload - data.stats.tfirst,
+    };
+    events.load.push(event);
+    trimEventHistory();
+    refreshCanvas();
+  });
+
+  hls.on(Hls.Events.MANIFEST_PARSED, function(event, data) {
+    logStatus('No of quality levels found: ' + hls.levels.length);
+    logStatus('Manifest successfully loaded');
+    stats = {
+      levelNb    : data.levels.length,
+      levelParsed: 0
+    };
+    trimEventHistory();
+    updateLevelInfo();
+  });
+
+  hls.on(Hls.Events.AUDIO_TRACKS_UPDATED, function(event, data) {
+    logStatus('No of audio tracks found: ' + data.audioTracks.length);
+    updateAudioTrackInfo();
+  });
+
+  hls.on(Hls.Events.AUDIO_TRACK_SWITCHING, function(event, data) {
+    logStatus('Audio track switching...');
+    updateAudioTrackInfo();
+    var event = {
+      time: performance.now() - events.t0,
+      type: 'audio switching',
+      name: '@' + data.id
+    };
+    events.video.push(event);
+    trimEventHistory();
+    lastAudioTrackSwitchingIdx = events.video.length-1;
+  });
+
+  hls.on(Hls.Events.AUDIO_TRACK_SWITCHED, function(event, data) {
+    logStatus('Audio track switched');
+    updateAudioTrackInfo();
+    var event = {
+      time: performance.now() - events.t0,
+      type: 'audio switched',
+      name: '@' + data.id
+    };
+    if (lastAudioTrackSwitchingIdx !== undefined) {
+      events.video[lastAudioTrackSwitchingIdx].duration = event.time - events.video[lastAudioTrackSwitchingIdx].time;
+      lastAudioTrackSwitchingIdx = undefined;
+    }
+    events.video.push(event);
+    trimEventHistory();
+  });
+
+  hls.on(Hls.Events.LEVEL_LOADED, function(event, data) {
+    events.isLive = data.details.live;
+    var event = {
+      type    : 'level',
+      id      : data.level,
+      start   : data.details.startSN,
+      end     : data.details.endSN,
+      time    : data.stats.trequest - events.t0,
+      latency : data.stats.tfirst - data.stats.trequest,
+      load    : data.stats.tload - data.stats.tfirst,
+      parsing : data.stats.tparsed - data.stats.tload,
+      duration: data.stats.tload - data.stats.tfirst
+    };
+    const parsingDuration = data.stats.tparsed - data.stats.tload;
+    if (stats.levelParsed)
+    {this.sumLevelParsingMs += parsingDuration;}
+    else
+    {this.sumLevelParsingMs = parsingDuration;}
+
+    stats.levelParsed++;
+    stats.levelParsingUs = Math.round(1000*this.sumLevelParsingMs / stats.levelParsed);
+
+    //console.log('parsing level duration :' + stats.levelParsingUs + 'us,count:' + stats.levelParsed);
+
+    events.load.push(event);
+    trimEventHistory();
+    refreshCanvas();
+  });
+
+  hls.on(Hls.Events.AUDIO_TRACK_LOADED, function(event, data) {
+    events.isLive = data.details.live;
+    var event = {
+      type    : 'audio track',
+      id      : data.id,
+      start   : data.details.startSN,
+      end     : data.details.endSN,
+      time    : data.stats.trequest - events.t0,
+      latency : data.stats.tfirst - data.stats.trequest,
+      load    : data.stats.tload - data.stats.tfirst,
+      parsing : data.stats.tparsed - data.stats.tload,
+      duration: data.stats.tload - data.stats.tfirst
+    };
+    events.load.push(event);
+    trimEventHistory();
+    refreshCanvas();
+  });
+
+  hls.on(Hls.Events.FRAG_BUFFERED, function(event, data) {
+    var event = {
+      type    : data.frag.type + ' fragment',
+      id      : data.frag.level,
+      id2     : data.frag.sn,
+      time    : data.stats.trequest - events.t0,
+      latency : data.stats.tfirst - data.stats.trequest,
+      load    : data.stats.tload - data.stats.tfirst,
+      parsing : data.stats.tparsed - data.stats.tload,
+      buffer  : data.stats.tbuffered - data.stats.tparsed,
+      duration: data.stats.tbuffered - data.stats.tfirst,
+      bw      : Math.round(8*data.stats.total/(data.stats.tbuffered - data.stats.trequest)),
+      size    : data.stats.total
+    };
+    events.load.push(event);
+    events.bitrate.push({
+      time    : performance.now() - events.t0,
+      bitrate : event.bw,
+      duration: data.frag.duration,
+      level   : event.id
+    });
+    if(hls.bufferTimer === undefined) {
+      events.buffer.push({
+        time  : 0,
+        buffer: 0,
+        pos   : 0
       });
-    });
-
-    hls.on(Hls.Events.MEDIA_DETACHED, function() {
-      $('#HlsStatus').text('MediaSource detached...');
-      bufferingIdx = -1;
-      tracks = [];
-      events.video.push({
-        time: performance.now() - events.t0,
-        type: 'Media detached'
-      });
-    });
-
-    hls.on(Hls.Events.FRAG_PARSING_INIT_SEGMENT, function(event, data) {
-      showCanvas();
-      var event = {
-        time: performance.now() - events.t0,
-        type: data.id + ' init segment'
-      };
-      events.video.push(event);
-    });
-
-    hls.on(Hls.Events.FRAG_PARSING_METADATA, function(event, data) {
-      //console.log("Id3 samples ", data.samples);
-    });
-
-    hls.on(Hls.Events.LEVEL_SWITCHING, function(event, data) {
-      events.level.push({
-        time   : performance.now() - events.t0,
-        id     : data.level,
-        bitrate: Math.round(hls.levels[data.level].bitrate/1000)
-      });
-      updateLevelInfo();
-    });
-
-    hls.on(Hls.Events.MANIFEST_PARSED, function(event, data) {
-      var event = {
-        type    : 'manifest',
-        name    : '',
-        start   : 0,
-        end     : data.levels.length,
-        time    : data.stats.trequest - events.t0,
-        latency : data.stats.tfirst - data.stats.trequest,
-        load    : data.stats.tload - data.stats.tfirst,
-        duration: data.stats.tload - data.stats.tfirst,
-      };
-      events.load.push(event);
-      refreshCanvas();
-    });
-
-    hls.on(Hls.Events.MANIFEST_PARSED, function(event, data) {
-      $('#HlsStatus').text('manifest successfully loaded,' + hls.levels.length + ' levels found');
-      stats = {
-        levelNb    : data.levels.length,
-        levelParsed: 0
-      };
-      updateLevelInfo();
-    });
-
-    hls.on(Hls.Events.AUDIO_TRACKS_UPDATED, function(event, data) {
-      $('#HlsStatus').text(data.audioTracks.length + ' audio tracks found');
-      updateAudioTrackInfo();
-    });
-
-    hls.on(Hls.Events.AUDIO_TRACK_SWITCHING, function(event, data) {
-      updateAudioTrackInfo();
-      var event = {
-        time: performance.now() - events.t0,
-        type: 'audio switching',
-        name: '@' + data.id
-      };
-      events.video.push(event);
-      lastAudioTrackSwitchingIdx = events.video.length-1;
-    });
-
-    hls.on(Hls.Events.AUDIO_TRACK_SWITCHED, function(event, data) {
-      updateAudioTrackInfo();
-      var event = {
-        time: performance.now() - events.t0,
-        type: 'audio switched',
-        name: '@' + data.id
-      };
-      if (lastAudioTrackSwitchingIdx !== undefined) {
-        events.video[lastAudioTrackSwitchingIdx].duration = event.time - events.video[lastAudioTrackSwitchingIdx].time;
-        lastAudioTrackSwitchingIdx = undefined;
+      hls.bufferTimer = window.setInterval(checkBuffer, 100);
+    }
+    trimEventHistory();
+    refreshCanvas();
+    updateLevelInfo();
+
+    let latency = data.stats.tfirst - data.stats.trequest,
+      parsing = data.stats.tparsed - data.stats.tload,
+      process = data.stats.tbuffered - data.stats.trequest,
+      bitrate = Math.round(8 * data.stats.length / (data.stats.tbuffered - data.stats.tfirst));
+    if (stats.fragBuffered) {
+      stats.fragMinLatency = Math.min(stats.fragMinLatency, latency);
+      stats.fragMaxLatency = Math.max(stats.fragMaxLatency, latency);
+      stats.fragMinProcess = Math.min(stats.fragMinProcess, process);
+      stats.fragMaxProcess = Math.max(stats.fragMaxProcess, process);
+      stats.fragMinKbps = Math.min(stats.fragMinKbps, bitrate);
+      stats.fragMaxKbps = Math.max(stats.fragMaxKbps, bitrate);
+      stats.autoLevelCappingMin = Math.min(stats.autoLevelCappingMin, hls.autoLevelCapping);
+      stats.autoLevelCappingMax = Math.max(stats.autoLevelCappingMax, hls.autoLevelCapping);
+      stats.fragBuffered++;
+    } else {
+      stats.fragMinLatency = stats.fragMaxLatency = latency;
+      stats.fragMinProcess = stats.fragMaxProcess = process;
+      stats.fragMinKbps = stats.fragMaxKbps = bitrate;
+      stats.fragBuffered = 1;
+      stats.fragBufferedBytes = 0;
+      stats.autoLevelCappingMin = stats.autoLevelCappingMax = hls.autoLevelCapping;
+      this.sumLatency = 0;
+      this.sumKbps = 0;
+      this.sumProcess = 0;
+      this.sumParsing = 0;
+    }
+    stats.fraglastLatency = latency;
+    this.sumLatency += latency;
+    stats.fragAvgLatency = Math.round(this.sumLatency / stats.fragBuffered);
+    stats.fragLastProcess = process;
+    this.sumProcess += process;
+    this.sumParsing += parsing;
+    stats.fragAvgProcess = Math.round(this.sumProcess / stats.fragBuffered);
+    stats.fragLastKbps = bitrate;
+    this.sumKbps += bitrate;
+    stats.fragAvgKbps = Math.round(this.sumKbps / stats.fragBuffered);
+    stats.fragBufferedBytes += data.stats.total;
+    stats.fragparsingKbps = Math.round(8*stats.fragBufferedBytes / this.sumParsing);
+    stats.fragparsingMs = Math.round(this.sumParsing);
+    stats.autoLevelCappingLast = hls.autoLevelCapping;
+  });
+
+  hls.on(Hls.Events.LEVEL_SWITCHED, function(event, data) {
+    var event = {
+      time: performance.now() - events.t0,
+      type: 'level switched',
+      name: data.level
+    };
+    events.video.push(event);
+    trimEventHistory();
+    refreshCanvas();
+    updateLevelInfo();
+  });
+
+  hls.on(Hls.Events.FRAG_CHANGED, function(event, data) {
+    var event = {
+      time: performance.now() - events.t0,
+      type: 'frag changed',
+      name: data.frag.sn + ' @ ' + data.frag.level
+    };
+    events.video.push(event);
+    trimEventHistory();
+    refreshCanvas();
+    updateLevelInfo();
+    stats.tagList = data.frag.tagList;
+
+    let level = data.frag.level, autoLevel = data.frag.autoLevel;
+    if (stats.levelStart === undefined)
+    {stats.levelStart = level;}
+
+    if (autoLevel) {
+      if (stats.fragChangedAuto) {
+        stats.autoLevelMin = Math.min(stats.autoLevelMin, level);
+        stats.autoLevelMax = Math.max(stats.autoLevelMax, level);
+        stats.fragChangedAuto++;
+        if (this.levelLastAuto && level !== stats.autoLevelLast)
+        {stats.autoLevelSwitch++;}
+
+      } else {
+        stats.autoLevelMin = stats.autoLevelMax = level;
+        stats.autoLevelSwitch = 0;
+        stats.fragChangedAuto = 1;
+        this.sumAutoLevel = 0;
       }
-      events.video.push(event);
-    });
-
-    hls.on(Hls.Events.LEVEL_LOADED, function(event, data) {
-      events.isLive = data.details.live;
-      var event = {
-        type    : 'level',
-        id      : data.level,
-        start   : data.details.startSN,
-        end     : data.details.endSN,
-        time    : data.stats.trequest - events.t0,
-        latency : data.stats.tfirst - data.stats.trequest,
-        load    : data.stats.tload - data.stats.tfirst,
-        parsing : data.stats.tparsed - data.stats.tload,
-        duration: data.stats.tload - data.stats.tfirst
-      };
-      const parsingDuration = data.stats.tparsed - data.stats.tload;
-      if (stats.levelParsed)
-      {this.sumLevelParsingMs += parsingDuration;}
+      this.sumAutoLevel += level;
+      stats.autoLevelAvg = Math.round(1000 * this.sumAutoLevel / stats.fragChangedAuto) / 1000;
+      stats.autoLevelLast = level;
+    } else {
+      if (stats.fragChangedManual) {
+        stats.manualLevelMin = Math.min(stats.manualLevelMin, level);
+        stats.manualLevelMax = Math.max(stats.manualLevelMax, level);
+        stats.fragChangedManual++;
+        if (!this.levelLastAuto && level !== stats.manualLevelLast)
+        {stats.manualLevelSwitch++;}
+
+      } else {
+        stats.manualLevelMin = stats.manualLevelMax = level;
+        stats.manualLevelSwitch = 0;
+        stats.fragChangedManual = 1;
+      }
+      stats.manualLevelLast = level;
+    }
+    this.levelLastAuto = autoLevel;
+  });
+
+  hls.on(Hls.Events.FRAG_LOAD_EMERGENCY_ABORTED, function(event, data) {
+    if (stats) {
+      if (stats.fragLoadEmergencyAborted === undefined)
+      {stats.fragLoadEmergencyAborted = 1;}
       else
-      {this.sumLevelParsingMs = parsingDuration;}
-
-      stats.levelParsed++;
-      stats.levelParsingUs = Math.round(1000*this.sumLevelParsingMs / stats.levelParsed);
-      console.log('parsing level duration :' + stats.levelParsingUs + 'us,count:' + stats.levelParsed);
-      events.load.push(event);
-      refreshCanvas();
-    });
-
-    hls.on(Hls.Events.AUDIO_TRACK_LOADED, function(event, data) {
-      events.isLive = data.details.live;
-      var event = {
-        type    : 'audio track',
-        id      : data.id,
-        start   : data.details.startSN,
-        end     : data.details.endSN,
-        time    : data.stats.trequest - events.t0,
-        latency : data.stats.tfirst - data.stats.trequest,
-        load    : data.stats.tload - data.stats.tfirst,
-        parsing : data.stats.tparsed - data.stats.tload,
-        duration: data.stats.tload - data.stats.tfirst
-      };
-      events.load.push(event);
-      refreshCanvas();
-    });
-
-    hls.on(Hls.Events.FRAG_BUFFERED, function(event, data) {
-      var event = {
-        type    : data.frag.type + ' fragment',
-        id      : data.frag.level,
-        id2     : data.frag.sn,
-        time    : data.stats.trequest - events.t0,
-        latency : data.stats.tfirst - data.stats.trequest,
-        load    : data.stats.tload - data.stats.tfirst,
-        parsing : data.stats.tparsed - data.stats.tload,
-        buffer  : data.stats.tbuffered - data.stats.tparsed,
-        duration: data.stats.tbuffered - data.stats.tfirst,
-        bw      : Math.round(8*data.stats.total/(data.stats.tbuffered - data.stats.trequest)),
-        size    : data.stats.total
-      };
-      events.load.push(event);
-      events.bitrate.push({
-        time    : performance.now() - events.t0,
-        bitrate : event.bw,
-        duration: data.frag.duration,
-        level   : event.id
-      });
-      if(hls.bufferTimer === undefined) {
-        events.buffer.push({
-          time  : 0,
-          buffer: 0,
-          pos   : 0
-        });
-        hls.bufferTimer = window.setInterval(checkBuffer, 100);
-      }
-      refreshCanvas();
-      updateLevelInfo();
-
-      let latency = data.stats.tfirst - data.stats.trequest,
-        parsing = data.stats.tparsed - data.stats.tload,
-        process = data.stats.tbuffered - data.stats.trequest,
-        bitrate = Math.round(8 * data.stats.length / (data.stats.tbuffered - data.stats.tfirst));
-      if (stats.fragBuffered) {
-        stats.fragMinLatency = Math.min(stats.fragMinLatency, latency);
-        stats.fragMaxLatency = Math.max(stats.fragMaxLatency, latency);
-        stats.fragMinProcess = Math.min(stats.fragMinProcess, process);
-        stats.fragMaxProcess = Math.max(stats.fragMaxProcess, process);
-        stats.fragMinKbps = Math.min(stats.fragMinKbps, bitrate);
-        stats.fragMaxKbps = Math.max(stats.fragMaxKbps, bitrate);
-        stats.autoLevelCappingMin = Math.min(stats.autoLevelCappingMin, hls.autoLevelCapping);
-        stats.autoLevelCappingMax = Math.max(stats.autoLevelCappingMax, hls.autoLevelCapping);
-        stats.fragBuffered++;
-      } else {
-        stats.fragMinLatency = stats.fragMaxLatency = latency;
-        stats.fragMinProcess = stats.fragMaxProcess = process;
-        stats.fragMinKbps = stats.fragMaxKbps = bitrate;
-        stats.fragBuffered = 1;
-        stats.fragBufferedBytes = 0;
-        stats.autoLevelCappingMin = stats.autoLevelCappingMax = hls.autoLevelCapping;
-        this.sumLatency = 0;
-        this.sumKbps = 0;
-        this.sumProcess = 0;
-        this.sumParsing = 0;
-      }
-      stats.fraglastLatency = latency;
-      this.sumLatency += latency;
-      stats.fragAvgLatency = Math.round(this.sumLatency / stats.fragBuffered);
-      stats.fragLastProcess = process;
-      this.sumProcess += process;
-      this.sumParsing += parsing;
-      stats.fragAvgProcess = Math.round(this.sumProcess / stats.fragBuffered);
-      stats.fragLastKbps = bitrate;
-      this.sumKbps += bitrate;
-      stats.fragAvgKbps = Math.round(this.sumKbps / stats.fragBuffered);
-      stats.fragBufferedBytes += data.stats.total;
-      stats.fragparsingKbps = Math.round(8*stats.fragBufferedBytes / this.sumParsing);
-      stats.fragparsingMs = Math.round(this.sumParsing);
-      stats.autoLevelCappingLast = hls.autoLevelCapping;
-    });
-
-    hls.on(Hls.Events.LEVEL_SWITCHED, function(event, data) {
-      var event = {
-        time: performance.now() - events.t0,
-        type: 'level switched',
-        name: data.level
-      };
-      events.video.push(event);
-      refreshCanvas();
-      updateLevelInfo();
-    });
-
-    hls.on(Hls.Events.FRAG_CHANGED, function(event, data) {
-      var event = {
-        time: performance.now() - events.t0,
-        type: 'frag changed',
-        name: data.frag.sn + ' @ ' + data.frag.level
-      };
-      events.video.push(event);
-      refreshCanvas();
-      updateLevelInfo();
-      stats.tagList = data.frag.tagList;
-
-      let level = data.frag.level, autoLevel = data.frag.autoLevel;
-      if (stats.levelStart === undefined)
-      {stats.levelStart = level;}
-
-      if (autoLevel) {
-        if (stats.fragChangedAuto) {
-          stats.autoLevelMin = Math.min(stats.autoLevelMin, level);
-          stats.autoLevelMax = Math.max(stats.autoLevelMax, level);
-          stats.fragChangedAuto++;
-          if (this.levelLastAuto && level !== stats.autoLevelLast)
-          {stats.autoLevelSwitch++;}
-
-        } else {
-          stats.autoLevelMin = stats.autoLevelMax = level;
-          stats.autoLevelSwitch = 0;
-          stats.fragChangedAuto = 1;
-          this.sumAutoLevel = 0;
+      {stats.fragLoadEmergencyAborted++;}
+
+    }
+  });
+
+  hls.on(Hls.Events.FRAG_DECRYPTED, function(event, data) {
+    if (!stats.fragDecrypted) {
+      stats.fragDecrypted = 0;
+      this.totalDecryptTime = 0;
+      stats.fragAvgDecryptTime = 0;
+    }
+    stats.fragDecrypted++;
+    this.totalDecryptTime += data.stats.tdecrypt - data.stats.tstart;
+    stats.fragAvgDecryptTime = this.totalDecryptTime / stats.fragDecrypted;
+  });
+
+  hls.on(Hls.Events.ERROR, function(event, data) {
+    console.warn('Error event:', data);
+    switch(data.details) {
+      case Hls.ErrorDetails.MANIFEST_LOAD_ERROR:
+        try {
+          $('#errorOut').html('Cannot load <a href="' + data.context.url + '">' + url + '</a><br>HTTP response code:' + data.response.code + ' <br>' + data.response.text);
+          if(data.response.code === 0){
+            $('#errorOut').append('This might be a CORS issue, consider installing <a href="https://chrome.google.com/webstore/detail/allow-control-allow-origi/nlfbmbojpeacfghkpbjhddihlkkiljbi">Allow-Control-Allow-Origin</a> Chrome Extension');
+          }
+        } catch(err) {
+          $('#errorOut').html('Cannot load <a href="' + data.context.url + '">' + url + '</a><br>Response body: ' + data.response.text);
         }
-        this.sumAutoLevel += level;
-        stats.autoLevelAvg = Math.round(1000 * this.sumAutoLevel / stats.fragChangedAuto) / 1000;
-        stats.autoLevelLast = level;
-      } else {
-        if (stats.fragChangedManual) {
-          stats.manualLevelMin = Math.min(stats.manualLevelMin, level);
-          stats.manualLevelMax = Math.max(stats.manualLevelMax, level);
-          stats.fragChangedManual++;
-          if (!this.levelLastAuto && level !== stats.manualLevelLast)
-          {stats.manualLevelSwitch++;}
-
-        } else {
-          stats.manualLevelMin = stats.manualLevelMax = level;
-          stats.manualLevelSwitch = 0;
-          stats.fragChangedManual = 1;
-        }
-        stats.manualLevelLast = level;
-      }
-      this.levelLastAuto = autoLevel;
-    });
-
-    hls.on(Hls.Events.FRAG_LOAD_EMERGENCY_ABORTED, function(event, data) {
-      if (stats) {
-        if (stats.fragLoadEmergencyAborted === undefined)
-        {stats.fragLoadEmergencyAborted = 1;}
-        else
-        {stats.fragLoadEmergencyAborted++;}
-
-      }
-    });
-
-    hls.on(Hls.Events.FRAG_DECRYPTED, function(event, data) {
-      if (!stats.fragDecrypted) {
-        stats.fragDecrypted = 0;
-        this.totalDecryptTime = 0;
-        stats.fragAvgDecryptTime = 0;
-      }
-      stats.fragDecrypted++;
-      this.totalDecryptTime += data.stats.tdecrypt - data.stats.tstart;
-      stats.fragAvgDecryptTime = this.totalDecryptTime / stats.fragDecrypted;
-    });
-
-    hls.on(Hls.Events.ERROR, function(event, data) {
-      console.warn(data);
-      switch(data.details) {
-        case Hls.ErrorDetails.MANIFEST_LOAD_ERROR:
-          try {
-            $('#HlsStatus').html('cannot Load <a href="' + data.context.url + '">' + url + '</a><br>HTTP response code:' + data.response.code + ' <br>' + data.response.text);
-            if(data.response.code === 0)
-            {$('#HlsStatus').append('this might be a CORS issue, consider installing <a href="https://chrome.google.com/webstore/detail/allow-control-allow-origi/nlfbmbojpeacfghkpbjhddihlkkiljbi">Allow-Control-Allow-Origin</a> Chrome Extension');}
-
-          } catch(err) {
-            $('#HlsStatus').html('cannot Load <a href="' + data.context.url + '">' + url + '</a><br>Reason:Load ' + data.response.text);
-          }
+        break;
+      case Hls.ErrorDetails.MANIFEST_LOAD_TIMEOUT:
+        logError('Timeout while loading manifest');
+        break;
+      case Hls.ErrorDetails.MANIFEST_PARSING_ERROR:
+        logError('Error while parsing manifest:' + data.reason);
+        break;
+      case Hls.ErrorDetails.LEVEL_LOAD_ERROR:
+        logError('Error while loading level playlist');
+        break;
+      case Hls.ErrorDetails.LEVEL_LOAD_TIMEOUT:
+        logError('Timeout while loading level playlist');
+        break;
+      case Hls.ErrorDetails.LEVEL_SWITCH_ERROR:
+        logError('Error while trying to switch to level ' + data.level);
+        break;
+      case Hls.ErrorDetails.FRAG_LOAD_ERROR:
+        logError('Error while loading fragment ' + data.frag.url);
+        break;
+      case Hls.ErrorDetails.FRAG_LOAD_TIMEOUT:
+        logError('Timeout while loading fragment ' + data.frag.url);
+        break;
+      case Hls.ErrorDetails.FRAG_LOOP_LOADING_ERROR:
+        logError('Fragment-loop loading error');
+        break;
+      case Hls.ErrorDetails.FRAG_DECRYPT_ERROR:
+        logError('Decrypting error:' + data.reason);
+        break;
+      case Hls.ErrorDetails.FRAG_PARSING_ERROR:
+        logError('Parsing error:' + data.reason);
+        break;
+      case Hls.ErrorDetails.KEY_LOAD_ERROR:
+        logError('Error while loading key ' + data.frag.decryptdata.uri);
+        break;
+      case Hls.ErrorDetails.KEY_LOAD_TIMEOUT:
+        logError('Timeout while loading key ' + data.frag.decryptdata.uri);
+        break;
+      case Hls.ErrorDetails.BUFFER_APPEND_ERROR:
+        logError('Buffer append error');
+        break;
+      case Hls.ErrorDetails.BUFFER_ADD_CODEC_ERROR:
+        logError('Buffer add codec error for ' + data.mimeType + ':' + data.err.message);
+        break;
+      case Hls.ErrorDetails.BUFFER_APPENDING_ERROR:
+        logError('Buffer appending error');
+        break;
+      case Hls.ErrorDetails.BUFFER_STALLED_ERROR:
+        logError('Buffer stalled error');
+        break;
+      default:
+        break;
+    }
+    if(data.fatal) {
+      console.error('Fatal error :' + data.details);
+      switch(data.type) {
+        case Hls.ErrorTypes.MEDIA_ERROR:
+          handleMediaError();
           break;
-        case Hls.ErrorDetails.MANIFEST_LOAD_TIMEOUT:
-          $('#HlsStatus').text('timeout while loading manifest');
-          break;
-        case Hls.ErrorDetails.MANIFEST_PARSING_ERROR:
-          $('#HlsStatus').text('error while parsing manifest:' + data.reason);
-          break;
-        case Hls.ErrorDetails.LEVEL_LOAD_ERROR:
-          $('#HlsStatus').text('error while loading level playlist');
-          break;
-        case Hls.ErrorDetails.LEVEL_LOAD_TIMEOUT:
-          $('#HlsStatus').text('timeout while loading level playlist');
-          break;
-        case Hls.ErrorDetails.LEVEL_SWITCH_ERROR:
-          $('#HlsStatus').text('error while trying to switch to level ' + data.level);
-          break;
-        case Hls.ErrorDetails.FRAG_LOAD_ERROR:
-          $('#HlsStatus').text('error while loading fragment ' + data.frag.url);
-          break;
-        case Hls.ErrorDetails.FRAG_LOAD_TIMEOUT:
-          $('#HlsStatus').text('timeout while loading fragment ' + data.frag.url);
-          break;
-        case Hls.ErrorDetails.FRAG_LOOP_LOADING_ERROR:
-          $('#HlsStatus').text('Frag Loop Loading Error');
-          break;
-        case Hls.ErrorDetails.FRAG_DECRYPT_ERROR:
-          $('#HlsStatus').text('Decrypting Error:' + data.reason);
-          break;
-        case Hls.ErrorDetails.FRAG_PARSING_ERROR:
-          $('#HlsStatus').text('Parsing Error:' + data.reason);
-          break;
-        case Hls.ErrorDetails.KEY_LOAD_ERROR:
-          $('#HlsStatus').text('error while loading key ' + data.frag.decryptdata.uri);
-          break;
-        case Hls.ErrorDetails.KEY_LOAD_TIMEOUT:
-          $('#HlsStatus').text('timeout while loading key ' + data.frag.decryptdata.uri);
-          break;
-        case Hls.ErrorDetails.BUFFER_APPEND_ERROR:
-          $('#HlsStatus').text('Buffer Append Error');
-          break;
-        case Hls.ErrorDetails.BUFFER_ADD_CODEC_ERROR:
-          $('#HlsStatus').text('Buffer Add Codec Error for ' + data.mimeType + ':' + data.err.message);
-          break;
-        case Hls.ErrorDetails.BUFFER_APPENDING_ERROR:
-          $('#HlsStatus').text('Buffer Appending Error');
+        case Hls.ErrorTypes.NETWORK_ERROR:
+          logError('A network error occured');
           break;
         default:
+          logError('An unrecoverable error occured');
+          hls.destroy();
           break;
       }
-      if(data.fatal) {
-        console.log('fatal error :' + data.details);
-        switch(data.type) {
-          case Hls.ErrorTypes.MEDIA_ERROR:
-            handleMediaError();
-            break;
-          case Hls.ErrorTypes.NETWORK_ERROR:
-            $('#HlsStatus').append(',network error ...');
-            break;
-          default:
-            $('#HlsStatus').append(', unrecoverable error');
-            hls.destroy();
-            break;
-        }
-        console.log($('#HlsStatus').text());
+    }
+    if(!stats) {
+      stats = {};
+    }
+    // track all errors independently
+    if (stats[data.details] === undefined)
+    {stats[data.details] = 1;}
+    else
+    {stats[data.details] += 1;}
+
+    // track fatal error
+    if (data.fatal) {
+      if (stats.fatalError === undefined) {
+        stats.fatalError = 1;
+      } else {
+        stats.fatalError += 1;
       }
-      if(!stats) {
-        stats = {
-        };
-      }
-      // track all errors independently
-      if (stats[data.details] === undefined)
-      {stats[data.details] = 1;}
+    }
+    $('#statisticsOut').text(JSON.stringify(sortObject(stats), null, '\t'));
+  });
+
+  hls.on(Hls.Events.BUFFER_CREATED, function(event, data) {
+    tracks = data.tracks;
+  });
+
+  hls.on(Hls.Events.BUFFER_APPENDING, function(event, data) {
+    if (dumpfMP4) {
+      fmp4Data[data.type].push(data.data);
+    }
+  });
+
+  hls.on(Hls.Events.FPS_DROP, function(event, data) {
+    let evt = {
+      time: performance.now() - events.t0,
+      type: 'frame drop',
+      name: data.currentDropped + '/' + data.currentDecoded
+    };
+    events.video.push(evt);
+    trimEventHistory();
+    if (stats) {
+      if (stats.fpsDropEvent === undefined)
+      {stats.fpsDropEvent = 1;}
       else
-      {stats[data.details] += 1;}
-
-      // track fatal error
-      if (data.fatal) {
-        if (stats.fatalError === undefined)
-        {stats.fatalError = 1;}
-        else
-        {stats.fatalError += 1;}
-
-      }
-      $('#HlsStats').text(JSON.stringify(sortObject(stats), null, '\t'));
-    });
-
-    hls.on(Hls.Events.BUFFER_CREATED, function(event, data) {
-      tracks = data.tracks;
-    });
-
-    hls.on(Hls.Events.BUFFER_APPENDING, function(event, data) {
-      if (dumpfMP4)
-      {fmp4Data[data.type].push(data.data);}
-
-    });
-
-    hls.on(Hls.Events.FPS_DROP, function(event, data) {
-      let evt = {
-        time: performance.now() - events.t0,
-        type: 'frame drop',
-        name: data.currentDropped + '/' + data.currentDecoded
-      };
-      events.video.push(evt);
-      if (stats) {
-        if (stats.fpsDropEvent === undefined)
-        {stats.fpsDropEvent = 1;}
-        else
-        {stats.fpsDropEvent++;}
-
-        stats.fpsTotalDroppedFrames = data.totalDroppedFrames;
-      }
-    });
-    video.addEventListener('resize', handleVideoEvent);
-    video.addEventListener('seeking', handleVideoEvent);
-    video.addEventListener('seeked', handleVideoEvent);
-    video.addEventListener('pause', handleVideoEvent);
-    video.addEventListener('play', handleVideoEvent);
-    video.addEventListener('canplay', handleVideoEvent);
-    video.addEventListener('canplaythrough', handleVideoEvent);
-    video.addEventListener('ended', handleVideoEvent);
-    video.addEventListener('playing', handleVideoEvent);
-    video.addEventListener('error', handleVideoEvent);
-    video.addEventListener('loadedmetadata', handleVideoEvent);
-    video.addEventListener('loadeddata', handleVideoEvent);
-    video.addEventListener('durationchange', handleVideoEvent);
+      {stats.fpsDropEvent++;}
+
+      stats.fpsTotalDroppedFrames = data.totalDroppedFrames;
+    }
+  });
+
+  video.addEventListener('resize', handleVideoEvent);
+  video.addEventListener('seeking', handleVideoEvent);
+  video.addEventListener('seeked', handleVideoEvent);
+  video.addEventListener('pause', handleVideoEvent);
+  video.addEventListener('play', handleVideoEvent);
+  video.addEventListener('canplay', handleVideoEvent);
+  video.addEventListener('canplaythrough', handleVideoEvent);
+  video.addEventListener('ended', handleVideoEvent);
+  video.addEventListener('playing', handleVideoEvent);
+  video.addEventListener('error', handleVideoEvent);
+  video.addEventListener('loadedmetadata', handleVideoEvent);
+  video.addEventListener('loadeddata', handleVideoEvent);
+  video.addEventListener('durationchange', handleVideoEvent);
+}
+
+function handleUnsupported() {
+  if(navigator.userAgent.toLowerCase().indexOf('firefox') !== -1) {
+    logStatus('You are using Firefox, it looks like MediaSource is not enabled,<br>please ensure the following keys are set appropriately in <b>about:config</b><br>media.mediasource.enabled=true<br>media.mediasource.mp4.enabled=true<br><b>media.mediasource.whitelist=false</b>');
   } else {
-    if(navigator.userAgent.toLowerCase().indexOf('firefox') !== -1)
-    {$('#HlsStatus').text('you are using Firefox, it looks like MediaSource is not enabled,<br>please ensure the following keys are set appropriately in <b>about:config</b><br>media.mediasource.enabled=true<br>media.mediasource.mp4.enabled=true<br><b>media.mediasource.whitelist=false</b>');}
-    else
-    {$('#HlsStatus').text('your Browser does not support MediaSourceExtension / MP4 mediasource');}
-
+    logStatus('Your Browser does not support MediaSourceExtension / MP4 mediasource');
   }
 }
 
@@ -741,7 +689,7 @@
   switch(evt.type) {
     case 'durationchange':
       if(evt.target.duration - lastDuration <= 0.5) {
-      // some browsers reports several duration change events with almost the same value ... avoid spamming video events
+        // some browsers report several duration change events with almost the same value ... avoid spamming video events
         return;
       }
       lastDuration = evt.target.duration;
@@ -751,8 +699,6 @@
       data = evt.target.videoWidth + '/' + evt.target.videoHeight;
       break;
     case 'loadedmetadata':
-    //   data = 'duration:' + evt.target.duration + '/videoWidth:' + evt.target.videoWidth + '/videoHeight:' + evt.target.videoHeight;
-    //  break;
     case 'loadeddata':
     case 'canplay':
     case 'canplaythrough':
@@ -784,31 +730,35 @@
             errorTxt = 'The video could not be loaded, either because the server or network failed or because the format is not supported';
             break;
         }
-        if (mediaError.message)
-        {errorTxt += ' - ' + mediaError.message;}
-
-        $('#HlsStatus').text(errorTxt);
+
+        if (mediaError.message) {
+          errorTxt += ' - ' + mediaError.message;
+        }
+
+        logStatus(errorTxt);
         console.error(errorTxt);
       }
       break;
-    // case 'progress':
-    //   data = 'currentTime:' + evt.target.currentTime + ',bufferRange:[' + this.video.buffered.start(0) + ',' + this.video.buffered.end(0) + ']';
-    //   break;
     default:
       break;
   }
+
   let event = {
     time: performance.now() - events.t0,
     type: evt.type,
     name: data
   };
+
   events.video.push(event);
-  if(evt.type === 'seeking')
-  {lastSeekingIdx = events.video.length-1;}
-
-  if(evt.type === 'seeked')
-  {events.video[lastSeekingIdx].duration = event.time - events.video[lastSeekingIdx].time;}
-
+  if(evt.type === 'seeking') {
+    lastSeekingIdx = events.video.length-1;
+  }
+
+  if(evt.type === 'seeked') {
+    events.video[lastSeekingIdx].duration = event.time - events.video[lastSeekingIdx].time;
+  }
+
+  trimEventHistory();
 }
 
 function handleMediaError() {
@@ -816,16 +766,16 @@
     let now = performance.now();
     if(!recoverDecodingErrorDate || (now - recoverDecodingErrorDate) > 3000) {
       recoverDecodingErrorDate = performance.now();
-      $('#HlsStatus').append(',try to recover media Error ...');
+      $('#statusOut').append(', trying to recover media error.');
       hls.recoverMediaError();
     } else {
       if(!recoverSwapAudioCodecDate || (now - recoverSwapAudioCodecDate) > 3000) {
         recoverSwapAudioCodecDate = performance.now();
-        $('#HlsStatus').append(',try to swap Audio Codec and recover media Error ...');
+        $('#statusOut').append(', trying to swap audio codec and recover media error.');
         hls.swapAudioCodec();
         hls.recoverMediaError();
       } else {
-        $('#HlsStatus').append(',cannot recover, last media error recovery failed ...');
+        $('#statusOut').append(', cannot recover. Last media error recovery failed.');
       }
     }
   }
@@ -833,15 +783,16 @@
 
 function timeRangesToString(r) {
   let log = '';
-  for (let i=0; i<r.length; i++)
-  {log += '[' + r.start(i) + ',' + r.end(i) + ']';}
-
+  for (let i=0; i<r.length; i++) {
+    log += '[' + r.start(i) + ', ' + r.end(i) + ']';
+    log += ' ';
+  }
   return log;
 }
 
 function checkBuffer() {
   let v = $('#video')[0];
-  let canvas = $('#buffered_c')[0];
+  let canvas = $('#bufferedCanvas')[0];
   let ctx = canvas.getContext('2d');
   let r = v.buffered;
   let bufferingDuration;
@@ -877,6 +828,7 @@
             type: 'buffering',
             time: performance.now() - events.t0
           });
+          trimEventHistory();
           // we are in buffering state
           bufferingIdx = events.video.length-1;
         }
@@ -912,98 +864,69 @@
 
     }
     events.buffer.push(event);
+    trimEventHistory();
     refreshCanvas();
 
-    let log = 'Duration:'
-              + v.duration + '<br>'
-              + 'Buffered:'
-              + timeRangesToString(v.buffered) + '<br>'
-              + 'Seekable:'
-              + timeRangesToString(v.seekable) + '<br>'
-              + 'Played:'
-              + timeRangesToString(v.played) + '<br>';
+    let log = 'Duration: '
+              + v.duration + '\n'
+              + 'Buffered: '
+              + timeRangesToString(v.buffered) + '\n'
+              + 'Seekable: '
+              + timeRangesToString(v.seekable) + '\n'
+              + 'Played: '
+              + timeRangesToString(v.played) + '\n';
 
     if (hls.media) {
-      for(let type in tracks)
-      {log += type + ' Buffered:' + timeRangesToString(tracks[type].buffer.buffered) + '<br>';}
-
-
-      let videoPlaybackQuality = v.getVideoPlaybackQuality;
+      for(let type in tracks) {
+        log += 'Buffer for ' + type + ' contains: ' + timeRangesToString(tracks[type].buffer.buffered) + '\n';
+      }
+
+      const videoPlaybackQuality = v.getVideoPlaybackQuality;
       if(videoPlaybackQuality && typeof (videoPlaybackQuality) === typeof (Function)) {
-        log+='Dropped Frames:'+ v.getVideoPlaybackQuality().droppedVideoFrames + '<br>';
-        log+='Corrupted Frames:'+ v.getVideoPlaybackQuality().corruptedVideoFrames + '<br>';
+        log += 'Dropped frames: '+ v.getVideoPlaybackQuality().droppedVideoFrames + '\n';
+        log += 'Corrupted frames:'+ v.getVideoPlaybackQuality().corruptedVideoFrames + '\n';
       } else if(v.webkitDroppedFrameCount) {
-        log+='Dropped Frames:'+ v.webkitDroppedFrameCount + '<br>';
+        log+='Dropped frames:'+ v.webkitDroppedFrameCount + '\n';
       }
     }
-    $('#buffered_log').html(log);
-    $('#HlsStats').text(JSON.stringify(sortObject(stats), null, '\t'));
+    $('#bufferedOut').text(log);
+
+    $('#statisticsOut').text(JSON.stringify(sortObject(stats), null, '\t'));
+
     ctx.fillStyle = 'blue';
-    let x = v.currentTime / v.duration * canvas.width;
+
+    const x = v.currentTime / v.duration * canvas.width;
     ctx.fillRect(x, 0, 2, 15);
   }
 
-}
-
-function sortObject(obj) {
-  if(typeof obj !== 'object')
-  {return obj;}
-  let temp = {
-  };
-  let keys = [];
-  for(let key in obj)
-  {keys.push(key);}
-  keys.sort();
-  for(let index in keys)
-  {temp[keys[index]] = sortObject(obj[keys[index]]);}
-  return temp;
 }
 
 function showCanvas()  {
   showMetrics();
-  $('#buffered_log').show();
-  $('#buffered_c').show();
+  $('#bufferedOut').show();
+  $('#bufferedCanvas').show();
 }
 
 function hideCanvas()  {
   hideMetrics();
-  $('#buffered_log').hide();
-  $('#buffered_c').hide();
+  $('#bufferedOut').hide();
+  $('#bufferedCanvas').hide();
 }
 
 function getMetrics() {
   let json = JSON.stringify(events);
   let jsonpacked = jsonpack.pack(json);
-  console.log('packing JSON from ' + json.length + ' to ' + jsonpacked.length + ' bytes');
+  // console.log('packing JSON from ' + json.length + ' to ' + jsonpacked.length + ' bytes');
   return btoa(jsonpacked);
 }
 
 function copyMetricsToClipBoard() {
   copyTextToClipboard(getMetrics());
-}
-
-function copyTextToClipboard(text) {
-  let textArea = document.createElement('textarea');
-  textArea.value = text;
-  document.body.appendChild(textArea);
-  textArea.select();
-  try {
-    let successful = document.execCommand('copy');
-    let msg = successful ? 'successful' : 'unsuccessful';
-    console.log('Copying text command was ' + msg);
-  } catch (err) {
-    console.log('Oops, unable to copy');
-  }
-  document.body.removeChild(textArea);
 }
 
 function goToMetrics() {
   let url = document.URL;
   url = url.substr(0, url.lastIndexOf('/')+1) + 'metrics.html';
-<<<<<<< HEAD
-  console.log(url);
-=======
->>>>>>> 29ad34d0
   window.open(url, '_blank');
 }
 
@@ -1011,10 +934,6 @@
   let url = document.URL;
   let b64 = getMetrics();
   url = url.substr(0, url.lastIndexOf('/')+1) + 'metrics.html#data=' + b64;
-<<<<<<< HEAD
-  console.log(url);
-=======
->>>>>>> 29ad34d0
   window.open(url, '_blank');
 }
 
@@ -1025,7 +944,7 @@
 }
 
 function onClickBufferedRange(event) {
-  let canvas = $('#buffered_c')[0];
+  let canvas = $('#bufferedCanvas')[0];
   let v = $('#video')[0];
   let target = (event.clientX - canvas.offsetLeft) / canvas.width * v.duration;
   v.currentTime = target;
@@ -1066,7 +985,7 @@
     html3 += button_disabled;
   }
 
-  html3 += 'onclick="levelCapping=hls.autoLevelCapping=-1;updateLevelInfo();updatePermalink();">auto</button>';
+  html3 += 'onclick="levelCapping=hls.autoLevelCapping=-1;updateLevelInfo();onDemoConfigChanged();">auto</button>';
 
   let html4 = button_template;
   if(hls.autoLevelEnabled) {
@@ -1085,9 +1004,10 @@
       html1 += button_disabled;
     }
 
-    let levelName = i, label = level2label(i);
+    let levelName = i;
+    let label = level2label(i);
     if(label) {
-      levelName += '(' + level2label(i) + ')';
+      levelName += ' (' + level2label(i) + 'p)';
     }
 
     html1 += 'onclick="hls.currentLevel=' + i + '">' + levelName + '</button>';
@@ -1108,7 +1028,7 @@
       html3 += button_disabled;
     }
 
-    html3 += 'onclick="levelCapping=hls.autoLevelCapping=' + i + ';updateLevelInfo();updatePermalink();">' + levelName + '</button>';
+    html3 += 'onclick="levelCapping=hls.autoLevelCapping=' + i + ';updateLevelInfo();onDemoConfigChanged();">' + levelName + '</button>';
 
     html4 += button_template;
     if(hls.nextLevel === i) {
@@ -1172,14 +1092,18 @@
       if (level.height) {
         return(level.height + 'p / ' + Math.round(level.bitrate / 1024) + 'kb');
       } else {
-        if(level.bitrate)
-        {return(Math.round(level.bitrate / 1024) + 'kb');}
-        else
-        {return null;}
-
+        if(level.bitrate) {
+          return(Math.round(level.bitrate / 1024) + 'kb');
+        } else {
+          return null;
+        }
       }
     }
   }
+}
+
+function getDemoConfigPropOrDefault(propName, defaultVal) {
+  return typeof demoConfig[propName] !== 'undefined' ? demoConfig[propName] : defaultVal;
 }
 
 function getURLParam(sParam, defaultValue) {
@@ -1194,21 +1118,6 @@
   return defaultValue;
 }
 
-<<<<<<< HEAD
-function updatePermalink() {
-
-  const url = $('#streamURL').val();
-  const hlsLink = document.URL.split('?')[0] +  '?src=' + encodeURIComponent(url) +
-                    '&enableStreaming=' + enableStreaming +
-                    '&autoRecoverError=' + autoRecoverError +
-                    '&enableWorker=' + enableWorker +
-                    '&dumpfMP4=' + dumpfMP4 +
-                    '&levelCapping=' + levelCapping +
-                    '&defaultAudioCodec=' + defaultAudioCodec +
-                    '&widevineLicenseURL=' + escape(widevineLicenseUrl);
-
-  $('#StreamPermalink').html('<a href="' + hlsLink + '">' + hlsLink + '</a>');
-=======
 function onDemoConfigChanged() {
   demoConfig = {
     enableStreaming,
@@ -1305,7 +1214,6 @@
 function applyConfigEditorValue() {
   onDemoConfigChanged();
   loadSelectedStream();
->>>>>>> 29ad34d0
 }
 
 function createfMP4(type) {
@@ -1328,4 +1236,39 @@
     offset += element.length;
   });
   return result;
+}
+
+function hideAllTabs() {
+  $('#playbackControlTab').hide();
+  $('#qualityLevelControlTab').hide();
+  $('#audioTrackControlTab').hide();
+  $('#metricsDisplayTab').hide();
+  $('#statsDisplayTab').hide();
+}
+
+function toggleTab(tabElId) {
+  hideAllTabs();
+  hideMetrics();
+  $('#' + tabElId).show();
+}
+
+function appendLog(textElId, message) {
+  const el = $('#' + textElId)
+  let logText = el.text()
+  if (logText.length) {
+    logText += '\n'
+  }
+  const timestamp = (Date.now() - startTime) / 1000
+  const newMessage = timestamp + ' | ' + message
+  logText += newMessage
+  // update
+  el.text(logText)
+}
+
+function logStatus(message) {
+  appendLog('statusOut', message)
+}
+
+function logError(message) {
+  appendLog('errorOut', message)
 }