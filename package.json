{
  "name": "hls.js",
  "license": "Apache-2.0",
  "description": "JavaScript HLS client using MediaSourceExtension",
  "homepage": "https://github.com/video-dev/hls.js",
  "authors": "Guillaume du Pontavice <g.du.pontavice@gmail.com>",
  "repository": {
    "type": "git",
    "url": "https://github.com/video-dev/hls.js"
  },
  "bugs": {
    "url": "https://github.com/video-dev/hls.js/issues"
  },
  "main": "./dist/hls.js",
  "types": "./dist/hls.d.ts",
  "files": [
    "dist/**/*",
    "src/**/*"
  ],
  "publishConfig": {
    "access": "public"
  },
  "husky": {
    "hooks": {
      "pre-commit": "./scripts/precommit.sh"
    }
  },
  "scripts": {
    "build": "webpack --progress",
    "build:ci": "webpack",
    "build:debug": "webpack --progress --env.debug --env.demo",
    "build:watch": "webpack --progress --env.debug --env.demo --watch",
    "build:types": "tsc --emitDeclarationOnly",
    "dev": "webpack-dev-server --progress --env.debug --env.demo --env.timeline --port 8000",
    "docs": "esdoc",
    "lint": "./scripts/lint.sh",
    "lint:fix": "./scripts/lint.sh --fix",
    "lint:quiet": "./scripts/lint.sh --quiet",
    "pretest": "npm run lint",
    "sanity-check": "npm run lint && npm run docs && npm run type-check && npm run build:types && npm run build && npm run test:unit",
    "start": "npm run dev",
    "test": "npm run test:unit && npm run test:func",
    "test:unit": "karma start karma.conf.js",
    "test:unit:watch": "karma start karma.conf.js --auto-watch --no-single-run",
<<<<<<< HEAD
    "test:func": "BABEL_ENV=development mocha tests/functional/auto/setup.js --timeout 40000 --exit",
=======
    "test:func": "BABEL_ENV=development mocha --require @babel/register tests/functional/auto/setup.js --timeout 40000 --exit",
    "test:func:sauce": "SAUCE=1 UA=MicrosoftEdge OS='Windows 10' BABEL_ENV=development mocha tests/functional/auto/setup.js --timeout 40000 --exit",
>>>>>>> 255ede09
    "type-check": "tsc --noEmit",
    "type-check:watch": "npm run type-check -- --watch"
  },
  "dependencies": {
    "eventemitter3": "^4.0.3",
    "url-toolkit": "^2.2.0"
  },
  "devDependencies": {
    "@babel/core": "^7.10.2",
    "@babel/helper-module-imports": "^7.10.1",
    "@babel/plugin-proposal-class-properties": "^7.10.1",
    "@babel/plugin-proposal-object-rest-spread": "^7.10.1",
    "@babel/plugin-proposal-optional-chaining": "^7.10.1",
    "@babel/plugin-transform-object-assign": "^7.10.1",
    "@babel/preset-env": "^7.10.2",
    "@babel/preset-typescript": "^7.10.1",
    "@babel/register": "^7.9.0",
    "@itsjamie/esdoc-cli": "^0.3.0",
    "@itsjamie/esdoc-core": "^0.3.0",
    "@itsjamie/esdoc-ecmascript-proposal-plugin": "^0.3.0",
    "@itsjamie/esdoc-standard-plugin": "^0.3.0",
    "@itsjamie/esdoc-typescript-plugin": "^0.3.0",
    "@types/chai": "^4.2.11",
    "@types/mocha": "^8.0.0",
    "@types/sinon-chai": "^3.2.4",
    "@typescript-eslint/eslint-plugin": "^2.34.0",
    "@typescript-eslint/parser": "^2.34.0",
    "babel-loader": "^8.0.6",
    "babel-plugin-transform-remove-console": "6.9.4",
    "chai": "^4.2.0",
    "chart.js": "^2.9.3",
    "chartjs-plugin-zoom": "^0.7.7",
    "chromedriver": "^84.0.0",
    "eslint": "^6.8.0",
    "eslint-config-standard": "^14.1.1",
    "eslint-plugin-import": "^2.21.1",
    "eslint-plugin-mocha": "^6.3.0",
    "eslint-plugin-node": "^11.0.0",
    "eslint-plugin-promise": "^4.2.1",
    "eslint-plugin-standard": "^4.0.1",
    "http-server": "^0.12.3",
    "husky": "^4.2.3",
    "istanbul-instrumenter-loader": "^3.0.1",
    "karma": "^5.0.9",
    "karma-chrome-launcher": "^3.1.0",
    "karma-coverage-istanbul-reporter": "^3.0.2",
    "karma-mocha": "^2.0.1",
    "karma-mocha-reporter": "^2.2.5",
    "karma-sinon-chai": "^2.0.2",
    "karma-sourcemap-loader": "^0.3.7",
    "karma-webpack": "^4.0.2",
<<<<<<< HEAD
    "mocha": "^7.2.0",
    "netlify-cli": "^2.53.0",
=======
    "mocha": "^8.0.1",
    "netlify-cli": "^2.36.0",
    "sauce-connect-launcher": "^1.3.2",
>>>>>>> 255ede09
    "selenium-webdriver": "^3.1.0",
    "semver": "^7.3.2",
    "sinon": "^9.0.1",
    "sinon-chai": "^3.5.0",
    "typescript": "^3.9.5",
    "webpack": "^4.43.0",
    "webpack-cli": "^3.1.2",
    "webpack-dev-server": "^3.11.0",
    "webpack-merge": "^5.1.2",
    "webworkify-webpack": "^2.1.5"
  }
}<|MERGE_RESOLUTION|>--- conflicted
+++ resolved
@@ -42,12 +42,8 @@
     "test": "npm run test:unit && npm run test:func",
     "test:unit": "karma start karma.conf.js",
     "test:unit:watch": "karma start karma.conf.js --auto-watch --no-single-run",
-<<<<<<< HEAD
-    "test:func": "BABEL_ENV=development mocha tests/functional/auto/setup.js --timeout 40000 --exit",
-=======
     "test:func": "BABEL_ENV=development mocha --require @babel/register tests/functional/auto/setup.js --timeout 40000 --exit",
-    "test:func:sauce": "SAUCE=1 UA=MicrosoftEdge OS='Windows 10' BABEL_ENV=development mocha tests/functional/auto/setup.js --timeout 40000 --exit",
->>>>>>> 255ede09
+    "test:func:sauce": "SAUCE=1 UA=MicrosoftEdge OS='Windows 10' BABEL_ENV=development mocha --require @babel/register tests/functional/auto/setup.js --timeout 40000 --exit",
     "type-check": "tsc --noEmit",
     "type-check:watch": "npm run type-check -- --watch"
   },
@@ -99,14 +95,9 @@
     "karma-sinon-chai": "^2.0.2",
     "karma-sourcemap-loader": "^0.3.7",
     "karma-webpack": "^4.0.2",
-<<<<<<< HEAD
-    "mocha": "^7.2.0",
+    "mocha": "^8.0.1",
     "netlify-cli": "^2.53.0",
-=======
-    "mocha": "^8.0.1",
-    "netlify-cli": "^2.36.0",
     "sauce-connect-launcher": "^1.3.2",
->>>>>>> 255ede09
     "selenium-webdriver": "^3.1.0",
     "semver": "^7.3.2",
     "sinon": "^9.0.1",
