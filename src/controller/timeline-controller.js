/*
 * Timeline Controller
*/

import Event from '../events';
import EventHandler from '../event-handler';
import Cea608Parser from '../utils/cea-608-parser';
import WebVTTParser from '../utils/webvtt-parser';
import {logger} from '../utils/logger';

function clearCurrentCues(track) {
  if (track && track.cues) {
    while (track.cues.length > 0) {
      track.removeCue(track.cues[0]);
    }
  }
}

function reuseVttTextTrack(inUseTrack, manifestTrack) {
<<<<<<< HEAD
  return inUseTrack && (!inUseTrack._id || /^subtitle/.test(inUseTrack._id)) &&
    inUseTrack.label === manifestTrack.name && !(inUseTrack.textTrack1 || inUseTrack.textTrack2);
=======
  return inUseTrack && inUseTrack.label === manifestTrack.name && !(inUseTrack.textTrack1 || inUseTrack.textTrack2);
>>>>>>> f6db7e08
}

function intersection(x1, x2, y1, y2) {
  return Math.min(x2, y2) - Math.max(x1, y1);
}

class TimelineController extends EventHandler {

  constructor(hls) {
    super(hls, Event.MEDIA_ATTACHING,
                Event.MEDIA_DETACHING,
                Event.FRAG_PARSING_USERDATA,
                Event.MANIFEST_LOADING,
                Event.MANIFEST_LOADED,
                Event.FRAG_LOADED,
<<<<<<< HEAD
                Event.LEVEL_SWITCH,
=======
                Event.LEVEL_SWITCHING,
>>>>>>> f6db7e08
                Event.INIT_PTS_FOUND);

    this.hls = hls;
    this.config = hls.config;
    this.enabled = true;
    this.Cues = hls.config.cueHandler;
    this.textTracks = [];
    this.tracks = [];
    this.unparsedVttFrags = [];
    this.initPTS = undefined;
    this.cueRanges = [];

    if (this.config.enableCEA708Captions)
    {
      var self = this;
      var sendAddTrackEvent = function (track, media)
      {
        var e = null;
        try {
          e = new window.Event('addtrack');
        } catch (err) {
          //for IE11
          e = document.createEvent('Event');
          e.initEvent('addtrack', false, false);
        }
        e.track = track;
        media.dispatchEvent(e);
      };

      var channel1 =
      {
        'newCue': function(startTime, endTime, screen)
        {
          if (!self.textTrack1)
          {
            //Enable reuse of existing text track.
            var existingTrack1 = self.getExistingTrack('1');
            if (!existingTrack1)
            {
              const textTrack1 = self.createTextTrack('captions', self.config.captionsTextTrack1Label, self.config.captionsTextTrack1LanguageCode);
              if (textTrack1) {
                textTrack1.textTrack1 = true;
                self.textTrack1 = textTrack1;
              }
            }
            else
            {
              self.textTrack1 = existingTrack1;
<<<<<<< HEAD
              self.clearCurrentCues(self.textTrack1);
=======
              clearCurrentCues(self.textTrack1);

>>>>>>> f6db7e08
              sendAddTrackEvent(self.textTrack1, self.media);
            }
          }
          self.addCues('textTrack1', startTime, endTime, screen);
        }
      };

      var channel2 =
      {
        'newCue': function(startTime, endTime, screen)
        {
          if (!self.textTrack2)
          {
            //Enable reuse of existing text track.
            var existingTrack2 = self.getExistingTrack('2');
            if (!existingTrack2)
            {
              const textTrack2 = self.createTextTrack('captions', self.config.captionsTextTrack2Label, self.config.captionsTextTrack1LanguageCode);
              if (textTrack2) {
                textTrack2.textTrack2 = true;
                self.textTrack2 = textTrack2;
              }
            }
            else
            {
              self.textTrack2 = existingTrack2;
<<<<<<< HEAD
=======
              clearCurrentCues(self.textTrack2);
>>>>>>> f6db7e08

              sendAddTrackEvent(self.textTrack2, self.media);
            }
          }
          self.addCues('textTrack2', startTime, endTime, screen);
        }
      };

      this.cea608Parser = new Cea608Parser(0, channel1, channel2);
    }
  }

  addCues(channel, startTime, endTime, screen) {
    // skip cues which overlap more than 50% with previously parsed time ranges
    const ranges = this.cueRanges;
    let merged = false;
    for (let i = ranges.length; i--;) {
      let cueRange = ranges[i];
      let overlap = intersection(cueRange[0], cueRange[1], startTime, endTime);
      if (overlap >= 0) {
        cueRange[0] = Math.min(cueRange[0], startTime);
        cueRange[1] = Math.max(cueRange[1], endTime);
        merged = true;
        if ((overlap / (endTime - startTime)) > 0.5) {
          return;
        }
      }
    }
    if (!merged) {
      ranges.push([startTime, endTime]);
    }
    this.Cues.newCue(this[channel], startTime, endTime, screen);
  }

  // Triggered when an initial PTS is found; used for synchronisation of WebVTT.
  onInitPtsFound(data) {
    if (typeof this.initPTS === 'undefined') {
      this.initPTS = data.initPTS;
    }

    // Due to asynchrony, initial PTS may arrive later than the first VTT fragments are loaded.
    // Parse any unparsed fragments upon receiving the initial PTS.
    if (this.unparsedVttFrags.length) {
      this.unparsedVttFrags.forEach(frag => {
        this.onFragLoaded(frag);
      });
      this.unparsedVttFrags = [];
    }
  }

  getExistingTrack(channelNumber) {
<<<<<<< HEAD
    let media = this.media;
=======
    const media = this.media;
>>>>>>> f6db7e08
    if (media) {
      for (let i = 0; i < media.textTracks.length; i++) {
        let textTrack = media.textTracks[i];
        let propName = 'textTrack' + channelNumber;
        if (textTrack[propName] === true) {
          return textTrack;
        }
      }
    }
    return null;
  }

  createTextTrack(kind, label, lang) {
<<<<<<< HEAD
    if (this.media)
=======
    const media = this.media;
    if (media)
>>>>>>> f6db7e08
    {
      return media.addTextTrack(kind, label, lang);
    }
  }

  destroy() {
    EventHandler.prototype.destroy.call(this);
  }

  onMediaAttaching(data) {
    this.media = data.media;
  }

  onMediaDetaching() {
    clearCurrentCues(this.textTrack1);
    clearCurrentCues(this.textTrack2);
  }

  onManifestLoading()
  {
    this.lastSn = -1; // Detect discontiguity in fragment parsing
    this.prevCC = -1;
    this.vttCCs = {ccOffset: 0, presentationOffset: 0}; // Detect discontinuity in subtitle manifests
<<<<<<< HEAD
  }

=======

    // clear outdated subtitles
    const media = this.media;
    if (media) {
      const textTracks = media.textTracks;
      if (textTracks) {
        for (let i = 0; i < textTracks.length; i++) {
          clearCurrentCues(textTracks[i]);
        }
      }
    }
  }

>>>>>>> f6db7e08
  onManifestLoaded(data) {
    this.textTracks = [];
    this.unparsedVttFrags = this.unparsedVttFrags || [];
    this.initPTS = undefined;
    this.cueRanges = [];

    if (this.config.enableWebVTT) {
      this.tracks = data.subtitles || [];
      const inUseTracks = this.media ? this.media.textTracks : [];

      this.tracks.forEach((track, index) => {
        let textTrack;
        const inUseTrack = inUseTracks[index];
        // Reuse tracks with the same label, but do not reuse 608/708 tracks
        if (reuseVttTextTrack(inUseTrack, track)) {
          textTrack = inUseTrack;
        } else {
          textTrack = this.createTextTrack('subtitles', track.name, track.lang);
        }
        textTrack.mode = track.default ? 'showing' : 'hidden';
        this.textTracks.push(textTrack);
      });
    }
  }

<<<<<<< HEAD
  onLevelSwitch() {
=======
  onLevelSwitching() {
>>>>>>> f6db7e08
    this.enabled = this.hls.currentLevel.closedCaptions !== 'NONE';
  }

  onFragLoaded(data) {
    let frag = data.frag,
      payload = data.payload;
    if (frag.type === 'main') {
      var sn = frag.sn;
      // if this frag isn't contiguous, clear the parser so cues with bad start/end times aren't added to the textTrack
      if (sn !== this.lastSn + 1) {
        this.cea608Parser.reset();
      }
      this.lastSn = sn;
    }
    // If fragment is subtitle type, parse as WebVTT.
    else if (frag.type === 'subtitle') {
      if (payload.byteLength) {
        // We need an initial synchronisation PTS. Store fragments as long as none has arrived.
        if (typeof this.initPTS === 'undefined') {
          this.unparsedVttFrags.push(data);
          return;
        }
        let vttCCs = this.vttCCs;
        if (!vttCCs[frag.cc]) {
          vttCCs[frag.cc] = { start: frag.start, prevCC: this.prevCC, new: true };
          this.prevCC = frag.cc;
        }
        let textTracks = this.textTracks,
          hls = this.hls;

        // Parse the WebVTT file contents.
        WebVTTParser.parse(payload, this.initPTS, vttCCs, frag.cc, function (cues) {
            // Add cues and trigger event with success true.
            cues.forEach(cue => {
              textTracks[frag.trackId].addCue(cue);
            });
            hls.trigger(Event.SUBTITLE_FRAG_PROCESSED, {success: true, frag: frag});
          },
          function (e) {
            // Something went wrong while parsing. Trigger event with success false.
            logger.log(`Failed to parse VTT cue: ${e}`);
            hls.trigger(Event.SUBTITLE_FRAG_PROCESSED, {success: false, frag: frag});
          });
      }
      else {
        // In case there is no payload, finish unsuccessfully.
        this.hls.trigger(Event.SUBTITLE_FRAG_PROCESSED, {success: false, frag: frag});
      }
    }
  }

  onFragParsingUserdata(data) {
    // push all of the CEA-708 messages into the interpreter
    // immediately. It will create the proper timestamps based on our PTS value
    if (this.enabled && this.config.enableCEA708Captions) {
      for (var i=0; i<data.samples.length; i++) {
        var ccdatas = this.extractCea608Data(data.samples[i].bytes);
        this.cea608Parser.addData(data.samples[i].pts, ccdatas);
      }
    }
  }

  extractCea608Data(byteArray) {
    var count = byteArray[0] & 31;
    var position = 2;
    var tmpByte, ccbyte1, ccbyte2, ccValid, ccType;
    var actualCCBytes = [];

    for (var j = 0; j < count; j++) {
      tmpByte = byteArray[position++];
      ccbyte1 = 0x7F & byteArray[position++];
      ccbyte2 = 0x7F & byteArray[position++];
      ccValid = (4 & tmpByte) !== 0;
      ccType = 3 & tmpByte;

      if (ccbyte1 === 0 && ccbyte2 === 0) {
        continue;
      }

      if (ccValid) {
        if (ccType === 0) // || ccType === 1
        {
          actualCCBytes.push(ccbyte1);
          actualCCBytes.push(ccbyte2);
        }
      }
    }
    return actualCCBytes;
  }
}

export default TimelineController;<|MERGE_RESOLUTION|>--- conflicted
+++ resolved
@@ -17,12 +17,7 @@
 }
 
 function reuseVttTextTrack(inUseTrack, manifestTrack) {
-<<<<<<< HEAD
-  return inUseTrack && (!inUseTrack._id || /^subtitle/.test(inUseTrack._id)) &&
-    inUseTrack.label === manifestTrack.name && !(inUseTrack.textTrack1 || inUseTrack.textTrack2);
-=======
   return inUseTrack && inUseTrack.label === manifestTrack.name && !(inUseTrack.textTrack1 || inUseTrack.textTrack2);
->>>>>>> f6db7e08
 }
 
 function intersection(x1, x2, y1, y2) {
@@ -38,11 +33,7 @@
                 Event.MANIFEST_LOADING,
                 Event.MANIFEST_LOADED,
                 Event.FRAG_LOADED,
-<<<<<<< HEAD
-                Event.LEVEL_SWITCH,
-=======
                 Event.LEVEL_SWITCHING,
->>>>>>> f6db7e08
                 Event.INIT_PTS_FOUND);
 
     this.hls = hls;
@@ -91,12 +82,8 @@
             else
             {
               self.textTrack1 = existingTrack1;
-<<<<<<< HEAD
-              self.clearCurrentCues(self.textTrack1);
-=======
               clearCurrentCues(self.textTrack1);
 
->>>>>>> f6db7e08
               sendAddTrackEvent(self.textTrack1, self.media);
             }
           }
@@ -123,10 +110,7 @@
             else
             {
               self.textTrack2 = existingTrack2;
-<<<<<<< HEAD
-=======
               clearCurrentCues(self.textTrack2);
->>>>>>> f6db7e08
 
               sendAddTrackEvent(self.textTrack2, self.media);
             }
@@ -178,11 +162,7 @@
   }
 
   getExistingTrack(channelNumber) {
-<<<<<<< HEAD
-    let media = this.media;
-=======
     const media = this.media;
->>>>>>> f6db7e08
     if (media) {
       for (let i = 0; i < media.textTracks.length; i++) {
         let textTrack = media.textTracks[i];
@@ -196,12 +176,8 @@
   }
 
   createTextTrack(kind, label, lang) {
-<<<<<<< HEAD
-    if (this.media)
-=======
     const media = this.media;
     if (media)
->>>>>>> f6db7e08
     {
       return media.addTextTrack(kind, label, lang);
     }
@@ -225,10 +201,6 @@
     this.lastSn = -1; // Detect discontiguity in fragment parsing
     this.prevCC = -1;
     this.vttCCs = {ccOffset: 0, presentationOffset: 0}; // Detect discontinuity in subtitle manifests
-<<<<<<< HEAD
-  }
-
-=======
 
     // clear outdated subtitles
     const media = this.media;
@@ -242,7 +214,6 @@
     }
   }
 
->>>>>>> f6db7e08
   onManifestLoaded(data) {
     this.textTracks = [];
     this.unparsedVttFrags = this.unparsedVttFrags || [];
@@ -268,11 +239,7 @@
     }
   }
 
-<<<<<<< HEAD
-  onLevelSwitch() {
-=======
   onLevelSwitching() {
->>>>>>> f6db7e08
     this.enabled = this.hls.currentLevel.closedCaptions !== 'NONE';
   }
 
