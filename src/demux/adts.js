--- conflicted
+++ resolved
@@ -5,46 +5,51 @@
 import { ErrorTypes, ErrorDetails } from '../errors';
 
 export function getAudioConfig(observer, data, offset, audioCodec) {
-  var adtsObjectType, // :int
-    adtsSampleingIndex, // :int
-    adtsExtensionSampleingIndex, // :int
-    adtsChanelConfig, // :int
-    config,
-    userAgent = navigator.userAgent.toLowerCase(),
-    manifestCodec = audioCodec,
-    adtsSampleingRates = [
-      96000, 88200,
-      64000, 48000,
-      44100, 32000,
-      24000, 22050,
-      16000, 12000,
-      11025, 8000,
-      7350];
-  // byte 2
-  adtsObjectType = ((data[offset + 2] & 0xC0) >>> 6) + 1;
-  adtsSampleingIndex = ((data[offset + 2] & 0x3C) >>> 2);
-  if (adtsSampleingIndex > adtsSampleingRates.length - 1) {
-    observer.trigger(Event.ERROR, { type: ErrorTypes.MEDIA_ERROR, details: ErrorDetails.FRAG_PARSING_ERROR, fatal: true, reason: `invalid ADTS sampling index:${adtsSampleingIndex}` });
-    return;
-  }
-  adtsChanelConfig = ((data[offset + 2] & 0x01) << 2);
-  // byte 3
-  adtsChanelConfig |= ((data[offset + 3] & 0xC0) >>> 6);
-  logger.log(`manifest codec:${audioCodec},ADTS data:type:${adtsObjectType},sampleingIndex:${adtsSampleingIndex}[${adtsSampleingRates[adtsSampleingIndex]}Hz],channelConfig:${adtsChanelConfig}`);
-  // firefox: freq less than 24kHz = AAC SBR (HE-AAC)
-  if (/firefox/i.test(userAgent)) {
-    if (adtsSampleingIndex >= 6) {
-      adtsObjectType = 5;
-      config = new Array(4);
-      // HE-AAC uses SBR (Spectral Band Replication) , high frequencies are constructed from low frequencies
-      // there is a factor 2 between frame sample rate and output sample rate
-      // multiply frequency by 2 (see table below, equivalent to substract 3)
-      adtsExtensionSampleingIndex = adtsSampleingIndex - 3;
-    } else {
+    var adtsObjectType, // :int
+      adtsSampleingIndex, // :int
+      adtsExtensionSampleingIndex, // :int
+      adtsChanelConfig, // :int
+      config,
+      userAgent = navigator.userAgent.toLowerCase(),
+      manifestCodec = audioCodec,
+      adtsSampleingRates = [
+        96000, 88200,
+        64000, 48000,
+        44100, 32000,
+        24000, 22050,
+        16000, 12000,
+        11025, 8000,
+        7350];
+    // byte 2
+    adtsObjectType = ((data[offset + 2] & 0xC0) >>> 6) + 1;
+    adtsSampleingIndex = ((data[offset + 2] & 0x3C) >>> 2);
+    if (adtsSampleingIndex > adtsSampleingRates.length - 1) {
+      observer.trigger(Event.ERROR, { type: ErrorTypes.MEDIA_ERROR, details: ErrorDetails.FRAG_PARSING_ERROR, fatal: true, reason: `invalid ADTS sampling index:${adtsSampleingIndex}` });
+      return;
+    }
+    adtsChanelConfig = ((data[offset + 2] & 0x01) << 2);
+    // byte 3
+    adtsChanelConfig |= ((data[offset + 3] & 0xC0) >>> 6);
+    logger.log(`manifest codec:${audioCodec},ADTS data:type:${adtsObjectType},sampleingIndex:${adtsSampleingIndex}[${adtsSampleingRates[adtsSampleingIndex]}Hz],channelConfig:${adtsChanelConfig}`);
+    // firefox: freq less than 24kHz = AAC SBR (HE-AAC)
+    if (/firefox/i.test(userAgent)) {
+      if (adtsSampleingIndex >= 6) {
+        adtsObjectType = 5;
+        config = new Array(4);
+        // HE-AAC uses SBR (Spectral Band Replication) , high frequencies are constructed from low frequencies
+        // there is a factor 2 between frame sample rate and output sample rate
+        // multiply frequency by 2 (see table below, equivalent to substract 3)
+        adtsExtensionSampleingIndex = adtsSampleingIndex - 3;
+      } else {
+        adtsObjectType = 2;
+        config = new Array(2);
+        adtsExtensionSampleingIndex = adtsSampleingIndex;
+      }
+      // Android : always use AAC
+    } else if (userAgent.indexOf('android') !== -1) {
       adtsObjectType = 2;
       config = new Array(2);
       adtsExtensionSampleingIndex = adtsSampleingIndex;
-<<<<<<< HEAD
     } else {
       /*  for other browsers (Chrome/Vivaldi/Opera ...)
           always force audio type to be HE-AAC SBR, as some browsers do not support audio codec switch properly (like Chrome ...)
@@ -63,26 +68,46 @@
         // if (manifest codec is AAC) AND (frequency less than 24kHz AND nb channel is 1) OR (manifest codec not specified and mono audio)
         // Chrome fails to play back with low frequency AAC LC mono when initialized with HE-AAC.  This is not a problem with stereo.
         if (audioCodec && audioCodec.indexOf('mp4a.40.2') !== -1 && ((adtsSampleingIndex >= 6 && adtsChanelConfig === 1) ||
-              /vivaldi/i.test(userAgent)) ||
-          (!audioCodec && adtsChanelConfig === 1)) {
+          /vivaldi/i.test(userAgent)) ||(!audioCodec && adtsChanelConfig === 1)) {
           adtsObjectType = 2;
           config = new Array(2);
         }
         adtsExtensionSampleingIndex = adtsSampleingIndex;
       }
-=======
->>>>>>> c3c42ba6
-    }
-    // Android : always use AAC
-  } else if (userAgent.indexOf('android') !== -1) {
-    adtsObjectType = 2;
-    config = new Array(2);
-    adtsExtensionSampleingIndex = adtsSampleingIndex;
-  } else {
-    /*  for other browsers (Chrome/Vivaldi/Opera ...)
-        always force audio type to be HE-AAC SBR, as some browsers do not support audio codec switch properly (like Chrome ...)
+    }
+    /* refer to http://wiki.multimedia.cx/index.php?title=MPEG-4_Audio#Audio_Specific_Config
+        ISO 14496-3 (AAC).pdf - Table 1.13 — Syntax of AudioSpecificConfig()
+      Audio Profile / Audio Object Type
+      0: Null
+      1: AAC Main
+      2: AAC LC (Low Complexity)
+      3: AAC SSR (Scalable Sample Rate)
+      4: AAC LTP (Long Term Prediction)
+      5: SBR (Spectral Band Replication)
+      6: AAC Scalable
+     sampling freq
+      0: 96000 Hz
+      1: 88200 Hz
+      2: 64000 Hz
+      3: 48000 Hz
+      4: 44100 Hz
+      5: 32000 Hz
+      6: 24000 Hz
+      7: 22050 Hz
+      8: 16000 Hz
+      9: 12000 Hz
+      10: 11025 Hz
+      11: 8000 Hz
+      12: 7350 Hz
+      13: Reserved
+      14: Reserved
+      15: frequency is written explictly
+      Channel Configurations
+      These are the channel configurations:
+      0: Defined in AOT Specifc Config
+      1: 1 channel: front-center
+      2: 2 channels: front-left, front-right
     */
-<<<<<<< HEAD
     // audioObjectType = profile => profile, the MPEG-4 Audio Object Type minus 1
     config[0] = adtsObjectType << 3;
     // samplingFrequencyIndex
@@ -100,120 +125,7 @@
       config[3] = 0;
     }
     return { config: config, samplerate: adtsSampleingRates[adtsSampleingIndex], channelCount: adtsChanelConfig, codec: ('mp4a.40.' + adtsObjectType), manifestCodec: manifestCodec };
-  },
-
-  isHeaderPattern: function (data, offset) {
-    return data[offset] === 0xff && (data[offset + 1] & 0xf6) === 0xf0;
-  },
-
-  getHeaderLength: function (data, offset) {
-    return (!!(data[offset + 1] & 0x01) ? 7 : 9);
-  },
-
-  getFullFrameLength: function (data, offset) {
-    return ((data[offset + 3] & 0x03) << 11) |
-      (data[offset + 4] << 3) |
-      ((data[offset + 5] & 0xE0) >>> 5);
-  },
-
-  isHeader: function (data, offset) {
-    // Look for ADTS header | 1111 1111 | 1111 X00X | where X can be either 0 or 1
-    // Layer bits (position 14 and 15) in header should be always 0 for ADTS
-    // More info https://wiki.multimedia.cx/index.php?title=ADTS
-    if (offset + 1 < data.length && this.isHeaderPattern(data, offset)) {
-      return true;
-    }
-    return false;
-  },
-
-  probe: function (data, offset) {
-    // same as isHeader but we also check that ADTS frame follows last ADTS frame
-    // or end of data is reached
-    if (offset + 1 < data.length && this.isHeaderPattern(data, offset)) {
-      // ADTS header Length
-      let headerLength = this.getHeaderLength(data, offset);
-      // ADTS frame Length
-      let frameLength = headerLength;
-      if (offset + 5 < data.length) {
-        frameLength = this.getFullFrameLength(data, offset);
-      }
-      let newOffset = offset + frameLength;
-      if (newOffset === data.length || (newOffset + 1 < data.length && this.isHeaderPattern(data, newOffset))) {
-        return true;
-=======
-    adtsObjectType = 5;
-    config = new Array(4);
-    // if (manifest codec is HE-AAC or HE-AACv2) OR (manifest codec not specified AND frequency less than 24kHz)
-    if ((audioCodec && ((audioCodec.indexOf('mp4a.40.29') !== -1) ||
-      (audioCodec.indexOf('mp4a.40.5') !== -1))) ||
-      (!audioCodec && adtsSampleingIndex >= 6)) {
-      // HE-AAC uses SBR (Spectral Band Replication) , high frequencies are constructed from low frequencies
-      // there is a factor 2 between frame sample rate and output sample rate
-      // multiply frequency by 2 (see table below, equivalent to substract 3)
-      adtsExtensionSampleingIndex = adtsSampleingIndex - 3;
-    } else {
-      // if (manifest codec is AAC) AND (frequency less than 24kHz AND nb channel is 1) OR (manifest codec not specified and mono audio)
-      // Chrome fails to play back with low frequency AAC LC mono when initialized with HE-AAC.  This is not a problem with stereo.
-      if (audioCodec && audioCodec.indexOf('mp4a.40.2') !== -1 && (adtsSampleingIndex >= 6 && adtsChanelConfig === 1) ||
-        (!audioCodec && adtsChanelConfig === 1)) {
-        adtsObjectType = 2;
-        config = new Array(2);
->>>>>>> c3c42ba6
-      }
-      adtsExtensionSampleingIndex = adtsSampleingIndex;
-    }
-  }
-  /* refer to http://wiki.multimedia.cx/index.php?title=MPEG-4_Audio#Audio_Specific_Config
-      ISO 14496-3 (AAC).pdf - Table 1.13 — Syntax of AudioSpecificConfig()
-    Audio Profile / Audio Object Type
-    0: Null
-    1: AAC Main
-    2: AAC LC (Low Complexity)
-    3: AAC SSR (Scalable Sample Rate)
-    4: AAC LTP (Long Term Prediction)
-    5: SBR (Spectral Band Replication)
-    6: AAC Scalable
-   sampling freq
-    0: 96000 Hz
-    1: 88200 Hz
-    2: 64000 Hz
-    3: 48000 Hz
-    4: 44100 Hz
-    5: 32000 Hz
-    6: 24000 Hz
-    7: 22050 Hz
-    8: 16000 Hz
-    9: 12000 Hz
-    10: 11025 Hz
-    11: 8000 Hz
-    12: 7350 Hz
-    13: Reserved
-    14: Reserved
-    15: frequency is written explictly
-    Channel Configurations
-    These are the channel configurations:
-    0: Defined in AOT Specifc Config
-    1: 1 channel: front-center
-    2: 2 channels: front-left, front-right
-  */
-  // audioObjectType = profile => profile, the MPEG-4 Audio Object Type minus 1
-  config[0] = adtsObjectType << 3;
-  // samplingFrequencyIndex
-  config[0] |= (adtsSampleingIndex & 0x0E) >> 1;
-  config[1] |= (adtsSampleingIndex & 0x01) << 7;
-  // channelConfiguration
-  config[1] |= adtsChanelConfig << 3;
-  if (adtsObjectType === 5) {
-    // adtsExtensionSampleingIndex
-    config[1] |= (adtsExtensionSampleingIndex & 0x0E) >> 1;
-    config[2] = (adtsExtensionSampleingIndex & 0x01) << 7;
-    // adtsObjectType (force to 2, chrome is checking that object type is less than 5 ???
-    //    https://chromium.googlesource.com/chromium/src.git/+/master/media/formats/mp4/aac.cc
-    config[2] |= 2 << 2;
-    config[3] = 0;
-  }
-  return { config: config, samplerate: adtsSampleingRates[adtsSampleingIndex], channelCount: adtsChanelConfig, codec: ('mp4a.40.' + adtsObjectType), manifestCodec: manifestCodec };
-}
+  }
 
 export function isHeaderPattern(data, offset) {
   return data[offset] === 0xff && (data[offset + 1] & 0xf6) === 0xf0;
