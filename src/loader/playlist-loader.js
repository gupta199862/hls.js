--- conflicted
+++ resolved
@@ -516,8 +516,7 @@
               audioTracks.unshift({ type : 'main', name : 'main'});
             }
           }
-<<<<<<< HEAD
-          hls.trigger(Event.MANIFEST_LOADED, {levels, audioTracks, subtitles, captions, url, stats});
+          hls.trigger(Event.MANIFEST_LOADED, {levels, audioTracks, subtitles, captions, url, stats, networkDetails});
         } else {
           if (type === 'manifest') {
             hls.trigger(Event.ERROR, {
@@ -525,16 +524,12 @@
               details: ErrorDetails.MANIFEST_PARSING_ERROR,
               fatal: true,
               url: url,
-              reason: 'no level found in manifest'
+              reason: 'no level found in manifest',
+              networkDetails
             });
           } else {
             hls.trigger(Event.ERROR, {type: ErrorTypes.NETWORK_ERROR, details: ErrorDetails.MANIFEST_EMPTY_ERROR, fatal: false, url: url, reason: 'no level found in manifest', context });
           }
-=======
-          hls.trigger(Event.MANIFEST_LOADED, {levels, audioTracks, subtitles, url, stats, networkDetails});
-        } else {
-          hls.trigger(Event.ERROR, {type: ErrorTypes.NETWORK_ERROR, details: ErrorDetails.MANIFEST_PARSING_ERROR, fatal: true, url: url, reason: 'no level found in manifest', networkDetails: networkDetails});
->>>>>>> 95888a60
         }
       }
     } else {
@@ -562,11 +557,7 @@
       loader.abort();
       this.loaders[context.type] = undefined;
     }
-<<<<<<< HEAD
-    this.hls.trigger(Event.ERROR, {type: ErrorTypes.NETWORK_ERROR, details: details, fatal: fatal, url: context.url, loader: loader, response: response, context : context});
-=======
-    this.hls.trigger(Event.ERROR, {type: ErrorTypes.NETWORK_ERROR, details: details, fatal: fatal, url: loader.url, loader: loader, response: response, context : context, networkDetails: networkDetails});
->>>>>>> 95888a60
+    this.hls.trigger(Event.ERROR, {type: ErrorTypes.NETWORK_ERROR, details: details, fatal: fatal, url: context.url, loader: loader, response: response, context : context, networkDetails: networkDetails});
   }
 
   loadtimeout(stats, context, networkDetails=null) {
@@ -589,11 +580,7 @@
       loader.abort();
       this.loaders[context.type] = undefined;
     }
-<<<<<<< HEAD
-    this.hls.trigger(Event.ERROR, {type: ErrorTypes.NETWORK_ERROR, details: details, fatal: fatal, url: context.url, loader: loader, context : context});
-=======
-    this.hls.trigger(Event.ERROR, {type: ErrorTypes.NETWORK_ERROR, details: details, fatal: fatal, url: loader.url, loader: loader, context : context, networkDetails: networkDetails});
->>>>>>> 95888a60
+    this.hls.trigger(Event.ERROR, {type: ErrorTypes.NETWORK_ERROR, details: details, fatal: fatal, url: context.url, loader: loader, context : context, networkDetails: networkDetails});
   }
 }
 
