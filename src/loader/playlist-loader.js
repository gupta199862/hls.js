--- conflicted
+++ resolved
@@ -157,16 +157,11 @@
             } else {
               fragdecryptdata = levelkey;
             }
-<<<<<<< HEAD
             var url = result[2] ? this.resolve(result[2], baseurl) : null;
             if(url) {
-              level.fragments.push({url: url, duration: duration, start: totalduration, sn: sn, level: id, cc: cc, byteRangeStartOffset: byteRangeStartOffset, byteRangeEndOffset: byteRangeEndOffset, decryptdata : fragdecryptdata});
+              level.fragments.push({url: url, duration: duration, start: totalduration, sn: sn, level: id, cc: cc, byteRangeStartOffset: byteRangeStartOffset, byteRangeEndOffset: byteRangeEndOffset, decryptdata : fragdecryptdata, programDateTime: programDateTime});
               totalduration += duration;
             }
-=======
-            level.fragments.push({url: result[2] ? this.resolve(result[2], baseurl) : null, duration: duration, start: totalduration, sn: sn, level: id, cc: cc, byteRangeStartOffset: byteRangeStartOffset, byteRangeEndOffset: byteRangeEndOffset, decryptdata : fragdecryptdata, programDateTime: programDateTime});
-            totalduration += duration;
->>>>>>> 69264ff3
             byteRangeStartOffset = null;
             programDateTime = null;
           }
