/**
 * PlaylistLoader - delegate for media manifest/playlist loading tasks. Takes care of parsing media to internal data-models.
 *
 * Once loaded, dispatches events with parsed data-models of manifest/levels/audio/subtitle tracks.
 *
 * Uses loader(s) set in config to do actual internal loading of resource tasks.
 *
 * @module
 *
 */

import Event from '../events';
import EventHandler from '../event-handler';
import {ErrorTypes, ErrorDetails} from '../errors';

import {logger} from '../utils/logger';

import MP4Demuxer from '../demux/mp4demuxer';
import M3U8Parser from './m3u8-parser';

/**
 * `type` property values for this loaders' context object
 * @enum
 *
 */
const ContextType = {
  MANIFEST: 'manifest',
  LEVEL: 'level',
  AUDIO_TRACK: 'audioTrack',
  SUBTITLE_TRACK: 'subtitleTrack'
};

/**
 * @constructor
 */
class PlaylistLoader extends EventHandler {

  /**
   * @constructs
   * @param {Hls} hls
   */
  constructor(hls) {
    super(hls,
      Event.MANIFEST_LOADING,
      Event.LEVEL_LOADING,
      Event.AUDIO_TRACK_LOADING,
      Event.SUBTITLE_TRACK_LOADING);

    this.loaders = {};
  }

  static get ContextType() {
    return ContextType;
  }

  /**
   * @param {ContextType} type
   * @returns {boolean}
   */
  static canHaveQualityLevels(type) {
    return (type !== ContextType.AUDIO_TRACK &&
      type !== ContextType.SUBTITLE_TRACK);
  }

  static mapContextToLevelType(context) {
    const {type} = context;

    switch(type) {
    case ContextType.AUDIO_TRACK:
      return 'audio';
    case ContextType.SUBTITLE_TRACK:
      return 'subtitle';
    default:
      return 'main';
    }
  }

  static getResponseUrl(response, context) {
    let url = response.url;
    // responseURL not supported on some browsers (it is used to detect URL redirection)
    // data-uri mode also not supported (but no need to detect redirection)
    if (url === undefined || url.indexOf('data:') === 0) {
      // fallback to initial URL
      url = context.url;
    }
    return url;
  }

  /**
   * Returns defaults or configured loader-type overloads (pLoader and loader config params)
   * Default loader is XHRLoader (see utils)
   * @param {object} context
   * @returns {XHRLoader} or other compatible configured overload
   */
  createInternalLoader(context) {
    const config = this.hls.config;
    const PLoader = config.pLoader;
    const Loader = config.loader;
    const InternalLoader = PLoader || Loader;

    const loader = new InternalLoader(config);

    context.loader = Loader;
    this.loaders[context.type] = loader;

    return loader;
  }

  getInternalLoader(context) {
    return this.loaders[context.type];
  }

  resetInternalLoader(contextType) {
    if (this.loaders[contextType]) {
      delete this.loaders[contextType];
    }
  }

  /**
   * Call `destroy` on all internal loader instances mapped (one per context type)
   */
  destroyInternalLoaders() {
    for (let contextType in this.loaders) {
      let loader = this.loaders[contextType];
      if (loader) {
        loader.destroy();
      }
      this.resetInternalLoader(contextType);
    }
  }

  destroy() {
    this.destroyInternalLoaders();

    super.destroy();
  }

  onManifestLoading(data) {
    this.load(data.url, {type: ContextType.MANIFEST});
  }

  onLevelLoading(data) {
    this.load(data.url, {type: ContextType.LEVEL, level: data.level, id: data.id});
  }

  onAudioTrackLoading(data) {
    this.load(data.url, {type: ContextType.AUDIO_TRACK, id: data.id});
  }

  onSubtitleTrackLoading(data) {
    this.load(data.url, {type: ContextType.SUBTITLE_TRACK, id: data.id});
  }

  load(url, context) {
    const config = this.hls.config;

    // Check if a loader for this context already exists
    let loader = this.getInternalLoader(context);
    if (loader) {
      const loaderContext = loader.context;
      if (loaderContext && loaderContext.url === url) { // same URL can't overlap
        logger.trace(`playlist request ongoing`);
        return false;
      } else {
        logger.warn(`aborting previous loader for type: ${context.type}`);
        loader.abort();
      }
    }
    let maxRetry,
        timeout,
        retryDelay,
        maxRetryDelay;

    // apply different configs for retries depending on
    // context (manifest, level, audio/subs playlist)
    switch(context.type) {
    case ContextType.MANIFEST:
      maxRetry = config.manifestLoadingMaxRetry;
      timeout = config.manifestLoadingTimeOut;
      retryDelay = config.manifestLoadingRetryDelay;
      maxRetryDelay = config.manifestLoadingMaxRetryTimeout;
      break;
    case ContextType.LEVEL:
      // Disable internal loader retry logic, since we are managing retries in Level Controller
      maxRetry = 0;
      timeout = config.levelLoadingTimeOut;
      // TODO Introduce retry settings for audio-track and subtitle-track, it should not use level retry config
      break;
    default:
      maxRetry = config.levelLoadingMaxRetry;
      timeout = config.levelLoadingTimeOut;
      retryDelay = config.levelLoadingRetryDelay;
      maxRetryDelay = config.levelLoadingMaxRetryTimeout;
      logger.log(`Playlist loader for ${context.type} ${context.level || context.id}`);
      break;
    }

    loader = this.createInternalLoader(context);

    context.url = url;
    context.responseType = context.responseType || ''; // FIXME: (should not be necessary to do this)

    let loaderConfig, loaderCallbacks;

    loaderConfig = {
      timeout,
      maxRetry,
      retryDelay,
      maxRetryDelay
    };

    loaderCallbacks = {
      onSuccess: this.loadsuccess.bind(this),
      onError: this.loaderror.bind(this),
      onTimeout: this.loadtimeout.bind(this)
    };

    loader.load(context, loaderConfig, loaderCallbacks);

    return true;
  }

  loadsuccess(response, stats, context, networkDetails=null) {

    if (context.isSidxRequest) {
      this._handleSidxRequest(response, context);
      this._handlePlaylistLoaded(response, stats, context, networkDetails);
      return;
    }

    this.resetInternalLoader(context.type);

    const string = response.data;

    stats.tload = performance.now();
    //stats.mtime = new Date(target.getResponseHeader('Last-Modified'));

    // Validate if it is an M3U8 at all
    if (string.indexOf('#EXTM3U') !== 0) {
      this._handleManifestParsingError(response, context, 'no EXTM3U delimiter', networkDetails);
      return;
    }

    // Check if chunk-list or master
    if (string.indexOf('#EXTINF:') > 0) {
      this._handleTrackOrLevelPlaylist(response, stats, context, networkDetails);
    } else {
      this._handleMasterPlaylist(response, stats, context, networkDetails);
    }

  }

  loaderror(response, context, networkDetails = null) {
    this._handleNetworkError(context, networkDetails);
  }

  loadtimeout(stats, context, networkDetails = null) {
    this._handleNetworkError(context, networkDetails);
  }

<<<<<<< HEAD
  parseLevelPlaylist(string, baseurl, id, type) {
    var currentSN = 0,
        totalduration = 0,
        level = {type: null, version: null, url: baseurl, fragments: [], live: true, startSN: 0},
        levelkey = new LevelKey(),
        cc = 0,
        prevFrag = null,
        frag = new Fragment(),
        result,
        i;

    LEVEL_PLAYLIST_REGEX_FAST.lastIndex = 0;

    while ((result = LEVEL_PLAYLIST_REGEX_FAST.exec(string)) !== null) {
      const duration = result[1];
      if (duration) { // INF
        frag.duration = parseFloat(duration);
        // avoid sliced strings    https://github.com/video-dev/hls.js/issues/939
        const title = (' ' + result[2]).slice(1);
        frag.title = title ? title : null;
        frag.tagList.push(title ? [ 'INF',duration,title ] : [ 'INF',duration ]);
      } else if (result[3]) { // url
        if (!isNaN(frag.duration)) {
          const sn = currentSN++;
          frag.type = type;
		  
		  if(level.programDateTime){
			  if(prevFrag){
				  if(frag.rawProgramDateTime){//PDT discontinuity found
					  frag.pdt = Date.parse(frag.rawProgramDateTime);
				  } else {//Contiguous fragment
					  frag.pdt = prevFrag.pdt + (prevFrag.duration * 1000);
				  }
			  } else {//First fragment
				  frag.pdt = Date.parse(level.programDateTime);
			  }
		  }
		  frag.endPdt = frag.pdt + (frag.duration * 1000);
          frag.start = totalduration;
          frag.levelkey = levelkey;
          frag.sn = sn;
          frag.level = id;
          frag.cc = cc;
          frag.baseurl = baseurl;
          // avoid sliced strings    https://github.com/video-dev/hls.js/issues/939
          frag.relurl = (' ' + result[3]).slice(1);

          level.fragments.push(frag);
          prevFrag = frag;
          totalduration += frag.duration;

          frag = new Fragment();
        }
      } else if (result[4]) { // X-BYTERANGE
        frag.rawByteRange = (' ' + result[4]).slice(1);
        if (prevFrag) {
          const lastByteRangeEndOffset = prevFrag.byteRangeEndOffset;
          if (lastByteRangeEndOffset) {
            frag.lastByteRangeEndOffset = lastByteRangeEndOffset;
          }
        }
      } else if (result[5]) { // PROGRAM-DATE-TIME
        // avoid sliced strings    https://github.com/video-dev/hls.js/issues/939
        frag.rawProgramDateTime = (' ' + result[5]).slice(1);
        frag.tagList.push(['PROGRAM-DATE-TIME', frag.rawProgramDateTime]);
        if (level.programDateTime === undefined) {
          level.programDateTime = new Date(new Date(Date.parse(result[5])) - 1000 * totalduration);
        }
		logger.log('Program Date Time found, PDT search will be used instead of SN search');
      } else {
        result = result[0].match(LEVEL_PLAYLIST_REGEX_SLOW);
        for (i = 1; i < result.length; i++) {
          if (result[i] !== undefined) {
            break;
          }
        }
=======
  _handleMasterPlaylist(response, stats, context, networkDetails) {
>>>>>>> 6f7946c2

    const hls = this.hls;
    const string = response.data;

    const url = PlaylistLoader.getResponseUrl(response, context);

    const levels = M3U8Parser.parseMasterPlaylist(string, url);
    if (!levels.length) {
      this._handleManifestParsingError(response, context, 'no level found in manifest', networkDetails);
      return;
    }

    // multi level playlist, parse level info

    const audioGroups = levels.map(level => ({
      id: level.attrs.AUDIO,
      codec: level.audioCodec
    }));

    let audioTracks = M3U8Parser.parseMasterPlaylistMedia(string, url, 'AUDIO', audioGroups);
    let subtitles = M3U8Parser.parseMasterPlaylistMedia(string, url, 'SUBTITLES');

    if (audioTracks.length) {
      // check if we have found an audio track embedded in main playlist (audio track without URI attribute)
      let embeddedAudioFound = false;
      audioTracks.forEach(audioTrack => {
        if(!audioTrack.url) {
          embeddedAudioFound = true;
        }
      });

      // if no embedded audio track defined, but audio codec signaled in quality level,
      // we need to signal this main audio track this could happen with playlists with
      // alt audio rendition in which quality levels (main)
      // contains both audio+video. but with mixed audio track not signaled
      if (embeddedAudioFound === false && levels[0].audioCodec && !levels[0].attrs.AUDIO) {
        logger.log('audio codec signaled in quality level, but no embedded audio track signaled, create one');
        audioTracks.unshift({
          type : 'main',
          name : 'main'
        });
      }
    }

    hls.trigger(Event.MANIFEST_LOADED, {
      levels,
      audioTracks,
      subtitles,
      url,
      stats,
      networkDetails
    });

  }

  _handleTrackOrLevelPlaylist(response, stats, context, networkDetails) {

    const hls = this.hls;

    const {id, level, type} = context;

    const url = PlaylistLoader.getResponseUrl(response, context);

    const levelId = !isNaN(level) ? level : !isNaN(id) ? id : 0; // level -> id -> 0
    const levelType = PlaylistLoader.mapContextToLevelType(context);

    const levelDetails = M3U8Parser.parseLevelPlaylist(response.data, url, levelId, levelType);

    // set stats on level structure
    levelDetails.tload = stats.tload;

    // We have done our first request (Manifest-type) and receive
    // not a master playlist but a chunk-list (track/level)
    // We fire the manifest-loaded event anyway with the parsed level-details
    // by creating a single-level structure for it.
    if (type === ContextType.MANIFEST) {

      const singleLevel = {
        url,
        details: levelDetails
      };

      hls.trigger(Event.MANIFEST_LOADED, {
        levels: [singleLevel],
        audioTracks : [],
        url,
        stats,
        networkDetails
      });

    }

    // save parsing time
    stats.tparsed = performance.now();

    // in case we need SIDX ranges
    // return early after calling load for
    // the SIDX box.
    if (levelDetails.needSidxRanges) {
      const sidxUrl = levelDetails.initSegment.url;
      this.load(sidxUrl, {
        isSidxRequest: true,
        type,
        level,
        levelDetails,
        id,
        rangeStart: 0,
        rangeEnd: 2048,
        responseType: 'arraybuffer'
      });
      return;

    }

    // extend the context with the new levelDetails property
    context.levelDetails = levelDetails;

    this._handlePlaylistLoaded(response, stats, context, networkDetails);

  }

  _handleSidxRequest(response, context) {
    const sidxInfo = MP4Demuxer.parseSegmentIndex(new Uint8Array(response.data));
    sidxInfo.references.forEach((segmentRef, index) => {

      const segRefInfo = segmentRef.info;
      const frag = context.levelDetails.fragments[index];

      if(frag.byteRange.length === 0) {
        frag.rawByteRange = String(1 + segRefInfo.end - segRefInfo.start) + '@' + String(segRefInfo.start);
      }

    });

    context.levelDetails.initSegment.rawByteRange = String(sidxInfo.moovEndOffset) + '@0';
  }

  _handleManifestParsingError(response, context, reason, networkDetails) {
    this.hls.trigger(Event.ERROR, {
      type: ErrorTypes.NETWORK_ERROR,
      details: ErrorDetails.MANIFEST_PARSING_ERROR,
      fatal: true,
      url: response.url,
      reason,
      networkDetails
    });
  }

  _handleNetworkError(context, networkDetails) {

    let details;
    let fatal;

    const loader = context.loader;

    switch(context.type) {
    case ContextType.MANIFEST:
      details = ErrorDetails.MANIFEST_LOAD_TIMEOUT;
      fatal = true;
      break;
    case ContextType.LEVEL:
      details = ErrorDetails.LEVEL_LOAD_TIMEOUT;
      fatal = false;
      break;
    case ContextType.AUDIO_TRACK:
      details = ErrorDetails.AUDIO_TRACK_LOAD_TIMEOUT;
      fatal = false;
      break;
    default:
      // details = ...?
      fatal = false;
    }

    if (loader) {
      loader.abort();
      this.resetInternalLoader(context.type);
    }

    this.hls.trigger(Event.ERROR, {
      type: ErrorTypes.NETWORK_ERROR,
      details,
      fatal,
      url: loader.url,
      loader,
      context,
      networkDetails
    });
  }

  _handlePlaylistLoaded(response, stats, context, networkDetails) {

    const {type, level, id, levelDetails} = context;

    if (!levelDetails.targetduration) {
      this._handleManifestParsingError(response, context, 'invalid target duration', networkDetails);
      return;
    }

    const canHaveLevels = PlaylistLoader.canHaveQualityLevels(context.type);
    if (canHaveLevels) {

      this.hls.trigger(Event.LEVEL_LOADED, {
        details: levelDetails,
        level: level || 0,
        id: id || 0,
        stats,
        networkDetails
      });

    } else {

      switch(type) {
      case ContextType.AUDIO_TRACK:
        this.hls.trigger(Event.AUDIO_TRACK_LOADED, {
          details: levelDetails,
          id,
          stats,
          networkDetails
        });
        break;
      case ContextType.SUBTITLE_TRACK:
        this.hls.trigger(Event.SUBTITLE_TRACK_LOADED, {
          details: levelDetails,
          id,
          stats,
          networkDetails
        });
        break;
      }

    }

  }

}

export default PlaylistLoader;
<|MERGE_RESOLUTION|>--- conflicted
+++ resolved
@@ -258,86 +258,7 @@
     this._handleNetworkError(context, networkDetails);
   }
 
-<<<<<<< HEAD
-  parseLevelPlaylist(string, baseurl, id, type) {
-    var currentSN = 0,
-        totalduration = 0,
-        level = {type: null, version: null, url: baseurl, fragments: [], live: true, startSN: 0},
-        levelkey = new LevelKey(),
-        cc = 0,
-        prevFrag = null,
-        frag = new Fragment(),
-        result,
-        i;
-
-    LEVEL_PLAYLIST_REGEX_FAST.lastIndex = 0;
-
-    while ((result = LEVEL_PLAYLIST_REGEX_FAST.exec(string)) !== null) {
-      const duration = result[1];
-      if (duration) { // INF
-        frag.duration = parseFloat(duration);
-        // avoid sliced strings    https://github.com/video-dev/hls.js/issues/939
-        const title = (' ' + result[2]).slice(1);
-        frag.title = title ? title : null;
-        frag.tagList.push(title ? [ 'INF',duration,title ] : [ 'INF',duration ]);
-      } else if (result[3]) { // url
-        if (!isNaN(frag.duration)) {
-          const sn = currentSN++;
-          frag.type = type;
-		  
-		  if(level.programDateTime){
-			  if(prevFrag){
-				  if(frag.rawProgramDateTime){//PDT discontinuity found
-					  frag.pdt = Date.parse(frag.rawProgramDateTime);
-				  } else {//Contiguous fragment
-					  frag.pdt = prevFrag.pdt + (prevFrag.duration * 1000);
-				  }
-			  } else {//First fragment
-				  frag.pdt = Date.parse(level.programDateTime);
-			  }
-		  }
-		  frag.endPdt = frag.pdt + (frag.duration * 1000);
-          frag.start = totalduration;
-          frag.levelkey = levelkey;
-          frag.sn = sn;
-          frag.level = id;
-          frag.cc = cc;
-          frag.baseurl = baseurl;
-          // avoid sliced strings    https://github.com/video-dev/hls.js/issues/939
-          frag.relurl = (' ' + result[3]).slice(1);
-
-          level.fragments.push(frag);
-          prevFrag = frag;
-          totalduration += frag.duration;
-
-          frag = new Fragment();
-        }
-      } else if (result[4]) { // X-BYTERANGE
-        frag.rawByteRange = (' ' + result[4]).slice(1);
-        if (prevFrag) {
-          const lastByteRangeEndOffset = prevFrag.byteRangeEndOffset;
-          if (lastByteRangeEndOffset) {
-            frag.lastByteRangeEndOffset = lastByteRangeEndOffset;
-          }
-        }
-      } else if (result[5]) { // PROGRAM-DATE-TIME
-        // avoid sliced strings    https://github.com/video-dev/hls.js/issues/939
-        frag.rawProgramDateTime = (' ' + result[5]).slice(1);
-        frag.tagList.push(['PROGRAM-DATE-TIME', frag.rawProgramDateTime]);
-        if (level.programDateTime === undefined) {
-          level.programDateTime = new Date(new Date(Date.parse(result[5])) - 1000 * totalduration);
-        }
-		logger.log('Program Date Time found, PDT search will be used instead of SN search');
-      } else {
-        result = result[0].match(LEVEL_PLAYLIST_REGEX_SLOW);
-        for (i = 1; i < result.length; i++) {
-          if (result[i] !== undefined) {
-            break;
-          }
-        }
-=======
   _handleMasterPlaylist(response, stats, context, networkDetails) {
->>>>>>> 6f7946c2
 
     const hls = this.hls;
     const string = response.data;
