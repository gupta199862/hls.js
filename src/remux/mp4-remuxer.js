--- conflicted
+++ resolved
@@ -152,11 +152,8 @@
       if (computePTSDTS) {
         initPTS = Math.min(initPTS,videoSamples[0].pts - pesTimeScale * timeOffset);
         initDTS = Math.min(initDTS,videoSamples[0].dts - pesTimeScale * timeOffset);
-<<<<<<< HEAD
         this.observer.trigger(Event.INIT_PTS_FOUND, {initPTS});
-=======
         this.observer.trigger(Event.INIT_PTS_FOUND, { id: this.id, initPTS: initPTS, cc: cc});
->>>>>>> f0da89e4
       }
     }
 
