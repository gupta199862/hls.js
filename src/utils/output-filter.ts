<<<<<<< HEAD
import { logger } from '../utils/logger';

import type { TimelineController } from '../controller/timeline-controller';
import type { CaptionScreen } from './cea-608-parser';

export default class OutputFilter {
  timelineController: TimelineController;
  trackName: string;
  startTime: number | null;
  endTime: number | null;
  screen: CaptionScreen | null;
=======
import { CaptionScreen } from './cea-608-parser';
import type TimelineController from '../controller/timeline-controller';

export default class OutputFilter {
  private timelineController: TimelineController;
  private cueRanges: Array<[number, number]> = [];
  private trackName: string;
  private startTime: number | null = null;
  private endTime: number | null = null;
  private screen: CaptionScreen | null = null;
>>>>>>> 69e3b4f3

  constructor (timelineController: TimelineController, trackName: string) {
    this.timelineController = timelineController;
    this.trackName = trackName;
  }

  dispatchCue () {
    if (this.startTime === null) {
      return;
    }

<<<<<<< HEAD
    if (!this.screen) {
      logger.warn('Called dispatchCue from output filter before newCue.');
      return;
    }

    this.timelineController.addCues(this.trackName, this.startTime, this.endTime as number, this.screen);
=======
    this.timelineController.addCues(this.trackName, this.startTime, this.endTime as number, this.screen as CaptionScreen, this.cueRanges);
>>>>>>> 69e3b4f3
    this.startTime = null;
  }

  newCue (startTime: number, endTime: number, screen: CaptionScreen) {
    if (this.startTime === null || this.startTime > startTime) {
      this.startTime = startTime;
    }

    this.endTime = endTime;
    this.screen = screen;
    this.timelineController.createCaptionsTrack(this.trackName);
  }

  reset () {
    this.cueRanges = [];
  }
}<|MERGE_RESOLUTION|>--- conflicted
+++ resolved
@@ -1,18 +1,5 @@
-<<<<<<< HEAD
-import { logger } from '../utils/logger';
-
 import type { TimelineController } from '../controller/timeline-controller';
 import type { CaptionScreen } from './cea-608-parser';
-
-export default class OutputFilter {
-  timelineController: TimelineController;
-  trackName: string;
-  startTime: number | null;
-  endTime: number | null;
-  screen: CaptionScreen | null;
-=======
-import { CaptionScreen } from './cea-608-parser';
-import type TimelineController from '../controller/timeline-controller';
 
 export default class OutputFilter {
   private timelineController: TimelineController;
@@ -21,7 +8,6 @@
   private startTime: number | null = null;
   private endTime: number | null = null;
   private screen: CaptionScreen | null = null;
->>>>>>> 69e3b4f3
 
   constructor (timelineController: TimelineController, trackName: string) {
     this.timelineController = timelineController;
@@ -33,16 +19,7 @@
       return;
     }
 
-<<<<<<< HEAD
-    if (!this.screen) {
-      logger.warn('Called dispatchCue from output filter before newCue.');
-      return;
-    }
-
-    this.timelineController.addCues(this.trackName, this.startTime, this.endTime as number, this.screen);
-=======
     this.timelineController.addCues(this.trackName, this.startTime, this.endTime as number, this.screen as CaptionScreen, this.cueRanges);
->>>>>>> 69e3b4f3
     this.startTime = null;
   }
 
