--- conflicted
+++ resolved
@@ -43,24 +43,6 @@
       assertStreamControllerStopped(streamController);
     });
 
-<<<<<<< HEAD
-=======
-    it('should trigger STREAM_STATE_TRANSITION when state is updated', function () {
-      const spy = sinon.spy();
-      hls.on(Event.STREAM_STATE_TRANSITION, spy);
-      streamController.state = State.ENDED;
-      expect(spy.args[0][1]).to.deep.equal({ previousState: State.STOPPED, nextState: State.ENDED });
-    });
-
-    it('should not trigger STREAM_STATE_TRANSITION when state is not updated', function () {
-      const spy = sinon.spy();
-      hls.on(Event.STREAM_STATE_TRANSITION, spy);
-      // no update
-      streamController.state = State.STOPPED;
-      expect(spy.called).to.be.false;
-    });
-
->>>>>>> 08186018
     it('should not start when controller does not have level data', function () {
       streamController.startLoad(1);
       assertStreamControllerStopped(streamController);
@@ -305,6 +287,17 @@
         expect(streamController.level).to.equal(0);
         expect(streamController.bitrateTest).to.be.true;
       });
+
+      it('should not signal a bandwidth test if config.testBandwidth is false', function () {
+        streamController.startFragRequested = false;
+        hls.startLevel = -1;
+        hls.nextAutoLevel = 3;
+        hls.config.testBandwidth = false;
+
+        streamController.startLoad();
+        expect(streamController.level).to.equal(hls.nextAutoLevel);
+        expect(streamController.bitrateTest).to.be.false;
+      });
     });
   });
 });